--- conflicted
+++ resolved
@@ -1,19 +1,14 @@
 D2X-Rebirth Changelog
 
-<<<<<<< HEAD
 20101222
 --------
 arch/sdl/window.c: In window_close() prev window did not get EVENT_WINDOW_ACTIVATED but the recent closed window got it causing previous window not being activated anymore and a bunch of memory errors
 arch/ogl/ogl.c, include/ogl_init.h, main/ai.c, main/ai.h, main/ai2.c, main/aipath.c, main/aistruct.h, main/cntrlcen.c, main/collide.c, main/controls.c, main/escort.c, main/fuelcen.c, main/game.c, main/game.h, main/gamecntl.c, main/gameseg.c, main/gameseq.c, main/gauges.c, main/laser.c, main/lighting.c, main/mglobal.c, main/multi.c, main/multi.h, main/multibot.c, main/net_ipx.c, main/net_udp.c, main/newdemo.c, main/object.c, main/object.h, main/player.c, main/player.h, main/powerup.c, main/state.c, main/weapon.c: Made GameTime to GameTime64 using fix64; Changed all structures saving GameTime64 for internal timer purposes to store fix64 and added converting functions to save such times in fix; For Savegames/Demos always reset GameTime64 to 0 while saving and putting all timer values to safe limits, Multiplayer objects are sent in similar fashion
+d2x-rebirth.xcodeproj/project.pbxproj, main/menu.c, main/editor/med.c, ui/file.c: Activate EDITOR for Mac OS X in Xcode, d2x target; fix some warnings and errors
 
 20101211
 --------
 arch/include/key.h, arch/include/mouse.h, arch/sdl/event.c, arch/sdl/joy.c, arch/sdl/key.c, arch/sdl/mouse.c, arch/sdl/rbaudio.c, arch/sdl/timer.c, include/maths.h, include/timer.h, include/ui.h, main/automap.c, main/console.c, main/digiobj.c, main/editor/medrobot.c, main/editor/medwall.c, main/fireball.c, main/game.c, main/inferno.c, main/kmatrix.c, main/laser.c, main/laser.h, main/lighting.c, main/menu.c, main/multi.c, main/multi.h, main/multibot.c, main/net_ipx.c, main/net_ipx.h, main/net_udp.c, main/net_udp.h, main/newmenu.c, main/scores.c, main/titles.c, ui/listbox.c, ui/mouse.c, ui/scroll.c, ui/window.c: Introduced new data type fix64 to be used for new timers which can last 4462756 years instead of 9 hours; Introduced new timer functions to update and query program time; Used new timer all over the program except GameTime (which comes next)
-=======
-20101221
---------
-d2x-rebirth.xcodeproj/project.pbxproj, main/menu.c, main/editor/med.c, ui/file.c: Activate EDITOR for Mac OS X in Xcode, d2x target; fix some warnings and errors
->>>>>>> c00d35f0
 
 20101205
 --------
