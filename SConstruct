#SConstruct

# needed imports
import sys
import os
import SCons.Util

class argumentIndirection:
	def __init__(self,prefix):
		self.prefix = prefix
		self.ARGUMENTS = ARGUMENTS
	def get(self,name,value):
		return self.ARGUMENTS.get('%s_%s' % (self.prefix, name), self.ARGUMENTS.get(name,value))

# endianess-checker
def checkEndian():
    import struct
    array = struct.pack('cccc', '\x01', '\x02', '\x03', '\x04')
    i = struct.unpack('i', array)
    if i == struct.unpack('<i', array):
        return "little"
    elif i == struct.unpack('>i', array):
        return "big"
    return "unknown"

class DXXCommon:
	__endian = checkEndian()
	class UserSettings:
		def __init__(self,ARGUMENTS):

			# Paths for the Videocore libs/includes on the Raspberry Pi
			self.RPI_DEFAULT_VC_PATH='/opt/vc'

			self.debug = int(ARGUMENTS.get('debug', 0))
			self.profiler = int(ARGUMENTS.get('profiler', 0))
			self.opengl = int(ARGUMENTS.get('opengl', 1))
			self.asm = int(ARGUMENTS.get('asm', 0))
			self.editor = int(ARGUMENTS.get('editor', 0))
			self.extra_version = ARGUMENTS.get('extra_version', None)
			self.sdlmixer = int(ARGUMENTS.get('sdlmixer', 1))
			self.ipv6 = int(ARGUMENTS.get('ipv6', 0))
			self.use_udp = int(ARGUMENTS.get('use_udp', 1))
			self.use_tracker = int(ARGUMENTS.get('use_tracker', 1))
			self.verbosebuild = int(ARGUMENTS.get('verbosebuild', 0))
			self.raspberrypi = int(ARGUMENTS.get('raspberrypi', 0))
			self.rpi_vc_path = str(ARGUMENTS.get('rpi_vc_path', self.RPI_DEFAULT_VC_PATH))
			self.default_opengles = 0
			self.default_OGLES_LIB = 'GLES_CM'
			# automatic setup for raspberrypi
			if (self.raspberrypi == 1):
				self.default_opengles=1
				self.default_OGLES_LIB='GLESv2'
			self.opengles = int(ARGUMENTS.get('opengles', self.default_opengles))
			self.opengles_lib = str(ARGUMENTS.get('opengles_lib', self.default_OGLES_LIB))
			default_builddir = ''
			builddir_prefix = ARGUMENTS.get('builddir_prefix', None)
			builddir_suffix = ARGUMENTS.get('builddir_suffix', None)
			if builddir_prefix is not None or builddir_suffix is not None:
				if builddir_prefix is not None:
					default_builddir = builddir_prefix
				if os.environ.has_key('CC'):
					default_builddir += '%s-' % os.path.basename(os.environ['CC'])
				for a in [
					('debug', 'dbg'),
					('profiler', 'prf'),
					('editor', 'ed'),
					('opengl', 'ogl'),
					('opengles', 'es'),
					('raspberrypi', 'rpi'),
				]:
					if getattr(self, a[0]):
						default_builddir += a[1]
				if builddir_suffix is not None:
					default_builddir += builddir_prefix
			self.builddir = str(ARGUMENTS.get('builddir', default_builddir))
			if self.builddir != '' and self.builddir[-1:] != '/':
				self.builddir += '/'
	# Base class for platform-specific settings processing
	class _PlatformSettings:
		ogllibs = ''
		osasmdef = None
		platform_sources = []
	# Settings to apply to mingw32 builds
	class Win32PlatformSettings(_PlatformSettings):
		osdef = '_WIN32'
		osasmdef = 'win32'
		def adjust_environment(self,program,env):
			env.Append(CPPDEFINES = ['_WIN32', 'HAVE_STRUCT_TIMEVAL'])
	class DarwinPlatformSettings(_PlatformSettings):
		osdef = '__APPLE__'
		def __init__(self,user_settings):
			user_settings.asm = 0
		def adjust_environment(self,program,env):
			env.Append(CPPDEFINES = ['HAVE_STRUCT_TIMESPEC', 'HAVE_STRUCT_TIMEVAL', '__unix__'])
	# Settings to apply to Linux builds
	class LinuxPlatformSettings(_PlatformSettings):
		osdef = '__LINUX__'
		osasmdef = 'elf'
		__opengl_libs = ['GL', 'GLU']
		def __init__(self,user_settings):
			if (user_settings.opengles == 1):
				self.ogllibs = [ user_settings.opengles_lib, 'EGL']
			else:
				self.ogllibs = self.__opengl_libs
		def adjust_environment(self,program,env):
			env.Append(CPPDEFINES = ['__LINUX__', 'HAVE_STRUCT_TIMESPEC', 'HAVE_STRUCT_TIMEVAL'])
			env.ParseConfig('pkg-config --cflags --libs sdl')

	def __lazy_objects(self,name,source,transform_target):
		try:
			return self.__lazy_object_cache[name]
		except KeyError as e:
			if transform_target is None:
				transform_target = lambda n: os.path.splitext(n)[0]
			value = [self.env.StaticObject(target='%s%s%s' % (self.user_settings.builddir, transform_target(s), self.env["OBJSUFFIX"]), source=s) for s in source]
			self.__lazy_object_cache[name] = value
			return value

	def create_lazy_object_property(self,name,transform_target=None):
		l = lambda s: s.__lazy_objects(name, getattr(s, '%s_sources' % name), transform_target)
		setattr(self.__class__, 'objects_%s' % name, property(l))

	def __init__(self):
		self.__lazy_object_cache = {}
		self.sources = self.common_sources[:]

	def prepare_environment(self):
		# Acquire environment object...
		self.env = Environment(ENV = os.environ, tools = ['mingw'])
		if self.user_settings.builddir != '':
			self.env.VariantDir(self.user_settings.builddir, '.', duplicate=0)

		# Prettier build messages......
		if (self.user_settings.verbosebuild == 0):
			builddir = self.user_settings.builddir if self.user_settings.builddir != '' else '.'
			self.env["CCCOMSTR"]     = "Compiling %s %s $SOURCE" % (self.target, builddir)
			self.env["CXXCOMSTR"]    = "Compiling %s %s $SOURCE" % (self.target, builddir)
			self.env["LINKCOMSTR"]   = "Linking %s $TARGET" % self.target
			self.env["ARCOMSTR"]     = "Archiving $TARGET ..."
			self.env["RANLIBCOMSTR"] = "Indexing $TARGET ..."

		# Use -Wundef to catch when a shared source file includes a
		# shared header that misuses conditional compilation.  Use
		# -Werror=undef to make this fatal.  Both are needed, since
		# gcc 4.5 silently ignores -Werror=undef.  On gcc 4.5, misuse
		# produces a warning.  On gcc 4.7, misuse produces an error.
		self.env.Append(CCFLAGS = ['-Wall', '-Wundef', '-Werror=undef', '-funsigned-char', '-Werror=implicit-int', '-Werror=implicit-function-declaration', '-pthread'])
		self.env.Append(CFLAGS = ['-std=gnu99'])
		self.env.Append(CPPDEFINES = ['NETWORK'])
		self.env.Append(CPPPATH = ['common/include', 'common/main', '.'])
		if (self.user_settings.editor == 1):
			self.env.Append(CPPPATH = ['common/include/editor'])
		# Get traditional compiler environment variables
		for cc in ['CC', 'CXX']:
			if os.environ.has_key(cc):
				self.env[cc] = os.environ[cc]
		for flags in ['CFLAGS', 'CXXFLAGS']:
			if os.environ.has_key(flags):
				self.env[flags] += SCons.Util.CLVar(os.environ[flags])

	def check_endian(self):
		# set endianess
		if (self.__endian == "big"):
			print "%s: BigEndian machine detected" % self.PROGRAM_NAME
			self.asm = 0
			self.env.Append(CPPDEFINES = ['WORDS_BIGENDIAN'])
		elif (self.__endian == "little"):
			print "%s: LittleEndian machine detected" % self.PROGRAM_NAME

	def check_platform(self):
		env = self.env
		# windows or *nix?
		if sys.platform == 'win32':
			print "%s: compiling on Windows" % self.PROGRAM_NAME
			platform = self.Win32PlatformSettings
		elif sys.platform == 'darwin':
			print "%s: compiling on Mac OS X" % self.PROGRAM_NAME
			platform = self.DarwinPlatformSettings
			sys.path += ['./arch/cocoa']
		else:
			print "%s: compiling on *NIX" % self.PROGRAM_NAME
			platform = self.LinuxPlatformSettings
		self.platform_settings = platform(self.user_settings)
		self.platform_settings.adjust_environment(self, env)
		self.sources += self.platform_settings.platform_sources

	def process_user_settings(self):
		env = self.env
		# opengl or software renderer?
		if (self.user_settings.opengl == 1) or (self.user_settings.opengles == 1):
			if (self.user_settings.opengles == 1):
				print "%s: building with OpenGL ES" % self.PROGRAM_NAME
				env.Append(CPPDEFINES = ['OGLES'])
			else:
				print "%s: building with OpenGL" % self.PROGRAM_NAME
			env.Append(CPPDEFINES = ['OGL'])

		# assembler code?
		if (self.user_settings.asm == 1) and (self.user_settings.opengl == 0):
			print "%s: including: ASSEMBLER" % self.PROGRAM_NAME
			env.Replace(AS = 'nasm')
			env.Append(ASCOM = ' -f ' + str(platform_settings.osasmdef) + ' -d' + str(platform_settings.osdef) + ' -Itexmap/ ')
			self.sources += asm_sources
		else:
			env.Append(CPPDEFINES = ['NO_ASM'])

		# SDL_mixer support?
		if (self.user_settings.sdlmixer == 1):
			print "%s: including SDL_mixer" % self.PROGRAM_NAME
			env.Append(CPPDEFINES = ['USE_SDLMIXER'])

		# debug?
		if (self.user_settings.debug == 1):
			print "%s: including: DEBUG" % self.PROGRAM_NAME
			env.Append(CPPFLAGS = ['-g'])
		else:
			env.Append(CPPDEFINES = ['NDEBUG', 'RELEASE'])
			env.Append(CPPFLAGS = ['-O2'])

		# profiler?
		if (self.user_settings.profiler == 1):
			env.Append(CPPFLAGS = ['-pg'])

		#editor build?
		if (self.user_settings.editor == 1):
			env.Append(CPPDEFINES = ['EDITOR'])
			self.sources += self.editor_sources

		# IPv6 compability?
		if (self.user_settings.ipv6 == 1):
			env.Append(CPPDEFINES = ['IPv6'])

		# UDP support?
		if (self.user_settings.use_udp == 1):
			env.Append(CPPDEFINES = ['USE_UDP'])
			# Tracker support?  (Relies on UDP)
			if( self.user_settings.use_tracker == 1 ):
				env.Append( CPPDEFINES = [ 'USE_TRACKER' ] )

class DXXArchive(DXXCommon):
	srcdir = 'common'
	target = 'dxx-common'
	# Use a prefix of "common" since that is the source directory
	# governed by these arguments.
	ARGUMENTS = argumentIndirection('common')
	common_sources = [os.path.join(srcdir, f) for f in [
'2d/2dsline.c',
'2d/bitblt.c',
'2d/bitmap.c',
'2d/box.c',
'2d/canvas.c',
'2d/circle.c',
'2d/disc.c',
'2d/gpixel.c',
'2d/line.c',
'2d/pixel.c',
'2d/poly.c',
'2d/rect.c',
'2d/rle.c',
'2d/scalec.c',
'3d/clipper.c',
'3d/draw.c',
'3d/globvars.c',
'3d/instance.c',
'3d/matrix.c',
'3d/points.c',
'3d/rod.c',
'3d/setup.c',
'arch/sdl/joy.c',
'arch/sdl/rbaudio.c',
'arch/sdl/window.c',
'maths/fixc.c',
'maths/rand.c',
'maths/tables.c',
'maths/vecmat.c',
'misc/dl_list.c',
'misc/error.c',
'misc/hmp.c',
'misc/ignorecase.c',
'misc/strio.c',
'misc/strutil.c',
'texmap/ntmap.c',
'texmap/scanline.c'
]
]
	editor_sources = [os.path.join(srcdir, f) for f in [
'editor/func.c',
'ui/button.c',
'ui/checkbox.c',
'ui/dialog.c',
'ui/file.c',
'ui/gadget.c',
'ui/icon.c',
'ui/inputbox.c',
'ui/keypad.c',
'ui/keypress.c',
'ui/keytrap.c',
'ui/listbox.c',
'ui/menu.c',
'ui/menubar.c',
'ui/message.c',
'ui/popup.c',
'ui/radio.c',
'ui/scroll.c',
'ui/ui.c',
'ui/uidraw.c',
'ui/userbox.c'
]
]
	# for non-ogl
	arch_sdl_sources = [os.path.join(srcdir, f) for f in [
'texmap/tmapflat.c'
]
]
	arch_sdlmixer_sources = [os.path.join(srcdir, f) for f in [
'arch/sdl/digi_mixer_music.c',
]
]
	def __init__(self,builddir):
		self.PROGRAM_NAME = 'DXX-Archive'
		for t in ['arch_sdl', 'arch_sdlmixer', 'common', 'editor']:
			self.create_lazy_object_property(t)
		DXXCommon.__init__(self)
		self.user_settings = self.UserSettings(ARGUMENTS)
		self.user_settings.builddir = builddir
		self.prepare_environment()
		self.check_endian()
		self.check_platform()
		self.process_user_settings()

class DXXProgram(DXXCommon):
	# version number
	VERSION_MAJOR = 0
	VERSION_MINOR = 57
	VERSION_MICRO = 3
	static_archive_construction = {}
	similar_arch_ogl_sources = [os.path.join('similar', f) for f in [
'arch/ogl/gr.c',
'arch/ogl/ogl.c',
]
]
	similar_arch_sdl_sources = [os.path.join('similar', f) for f in [
'arch/sdl/gr.c',
]
]
	similar_arch_sdlmixer_sources = [os.path.join('similar', f) for f in [
'arch/sdl/jukebox.c'
]
]
	similar_common_sources = [os.path.join('similar', f) for f in [
'arch/sdl/event.c',
'arch/sdl/init.c',
'arch/sdl/key.c',
'arch/sdl/mouse.c',
'arch/sdl/timer.c',
'main/console.c',
'mem/mem.c',
'misc/hash.c',
'misc/physfsx.c',
]
]
	similar_editor_sources = [os.path.join('similar', f) for f in [
'editor/autosave.c',
'editor/elight.c',
'editor/fixseg.c',
'editor/info.c',
'editor/kbuild.c',
'editor/kcurve.c',
'editor/kfuncs.c',
'editor/khelp.c',
'editor/kmine.c',
'editor/ksegmove.c',
'editor/ksegsel.c',
'editor/ktmap.c',
'editor/kview.c',
'editor/medmisc.c',
'editor/medsel.c',
'editor/texture.c',
]
]
	class UserSettings(DXXCommon.UserSettings):
		def __init__(self,ARGUMENTS,target):
			DXXCommon.UserSettings.__init__(self, ARGUMENTS)
			# installation path
			PREFIX = str(ARGUMENTS.get('prefix', '/usr/local'))
			self.BIN_DIR = PREFIX + '/bin'
			self.DATA_DIR = PREFIX + '/share/games/' + target
			# command-line parms
			self.sharepath = str(ARGUMENTS.get('sharepath', self.DATA_DIR))
	# Settings to apply to mingw32 builds
	class Win32PlatformSettings(DXXCommon.Win32PlatformSettings):
		def __init__(self,user_settings):
			DXXCommon.Win32PlatformSettings.__init__(self,user_settings)
			user_settings.sharepath = ''
			self.lflags = '-mwindows'
			self.libs = ['glu32', 'wsock32', 'ws2_32', 'winmm', 'mingw32', 'SDLmain', 'SDL']
		def adjust_environment(self,program,env):
			DXXCommon.Win32PlatformSettings.adjust_environment(self, program, env)
			env.RES('arch/win32/%s.rc' % program.target)
			env.Append(CPPPATH = [os.path.join(self.srcdir, 'arch/win32/include')])
			self.platform_sources = ['common/arch/win32/messagebox.c']
	# Settings to apply to Apple builds
	# This appears to be unused.  The reference to sdl_only fails to
	# execute.
	class DarwinPlatformSettings(DXXCommon.DarwinPlatformSettings):
		def __init__(self,user_settings):
			DXXCommon.DarwinPlatformSettings.__init__(self)
			user_settings.sharepath = ''
			if (user_settings.sdlmixer == 1):
				print "including SDL_mixer"
				platform_settings.lflags += ' -framework SDL_mixer'
			# Ugly way of linking to frameworks, but kreator has seen uglier
			self.lflags = '-framework ApplicationServices -framework Carbon -framework Cocoa -framework SDL'
			if (sdl_only == 0):
				self.lflags += ' -framework OpenGL'
			self.libs = ['../physfs/build/Debug/libphysfs.dylib']
		def adjust_environment(self,program,env):
			DXXCommon.DarwinPlatformSettings.adjust_environment(self, program, env)
			self.platform_sources = [os.path.join(program.srcdir, f) for f in ['arch/cocoa/SDLMain.m', 'arch/carbon/messagebox.c']]
	# Settings to apply to Linux builds
	class LinuxPlatformSettings(DXXCommon.LinuxPlatformSettings):
		def __init__(self,user_settings):
			DXXCommon.LinuxPlatformSettings.__init__(self,user_settings)
			user_settings.sharepath += '/'
			self.lflags = os.environ["LDFLAGS"] if os.environ.has_key('LDFLAGS') else ''
		def adjust_environment(self,program,env):
			DXXCommon.LinuxPlatformSettings.adjust_environment(self, program, env)
			self.libs = env['LIBS']
			env.Append(CPPPATH = [os.path.join(program.srcdir, 'arch/linux/include')])

	def _apply_target_name(self,name):
		return os.path.join(os.path.dirname(name), '.%s.%s' % (self.target, os.path.splitext(os.path.basename(name))[0]))

	def __init__(self):
		apply_target_name = lambda n: self._apply_target_name(n)
		for t in ['similar_arch_ogl', 'similar_arch_sdl', 'similar_arch_sdlmixer', 'similar_common', 'similar_editor']:
			self.create_lazy_object_property(t, apply_target_name)
		DXXCommon.__init__(self)
		self.user_settings = self.UserSettings(self.ARGUMENTS, self.target)
		if not DXXProgram.static_archive_construction.has_key(self.user_settings.builddir):
			DXXProgram.static_archive_construction[self.user_settings.builddir] = DXXArchive(self.user_settings.builddir)
		self.prepare_environment()
		self.banner()
		self.check_endian()
		self.check_platform()
		self.process_user_settings()
		self.register_program()

	def prepare_environment(self):
		DXXCommon.prepare_environment(self)
		self.VERSION_STRING = ' v' + str(self.VERSION_MAJOR) + '.' + str(self.VERSION_MINOR) + '.' + str(self.VERSION_MICRO)
		self.env.Append(CPPDEFINES = [('PROGRAM_NAME', '\\"' + str(self.PROGRAM_NAME) + '\\"'), ('DXX_VERSION_MAJORi', str(self.VERSION_MAJOR)), ('DXX_VERSION_MINORi', str(self.VERSION_MINOR)), ('DXX_VERSION_MICROi', str(self.VERSION_MICRO))])

	def banner(self):
		print '\n===== ' + self.PROGRAM_NAME + self.VERSION_STRING + ' =====\n'

	def check_platform(self):
		DXXCommon.check_platform(self)
		env = self.env
		# windows or *nix?
		if sys.platform == 'darwin':
			VERSION = str(VERSION_MAJOR) + '.' + str(VERSION_MINOR)
			if (VERSION_MICRO):
				VERSION += '.' + str(VERSION_MICRO)
			env['VERSION_NUM'] = VERSION
			env['VERSION_NAME'] = self.PROGRAM_NAME + ' v' + VERSION
			import tool_bundle
		self.platform_settings.libs += ['physfs', 'm']

	def process_user_settings(self):
		DXXCommon.process_user_settings(self)
		env = self.env
		# opengl or software renderer?

		# SDL_mixer support?
		if (self.user_settings.sdlmixer == 1):
			self.sources += self.arch_sdlmixer_sources
			if (sys.platform != 'darwin'):
				self.platform_settings.libs += ['SDL_mixer']

		# profiler?
		if (self.user_settings.profiler == 1):
			self.platform_settings.lflags += ' -pg'

		#editor build?
		if (self.user_settings.editor == 1):
			env.Append(CPPPATH = [os.path.join(self.srcdir, 'include/editor')])

		# UDP support?
		if (self.user_settings.use_udp == 1):
			self.sources += self.use_udp_sources

		env.Append(CPPDEFINES = [('SHAREPATH', '\\"' + str(self.user_settings.sharepath) + '\\"')])

	def _register_program(self,dxxstr,program_specific_objects=[]):
		env = self.env
		exe_target = os.path.join(self.srcdir, self.target)
		static_archive_construction = self.static_archive_construction[self.user_settings.builddir]
		objects = static_archive_construction.objects_common[:]
		objects.extend(program_specific_objects)
		if (self.user_settings.sdlmixer == 1):
			objects.extend(static_archive_construction.objects_arch_sdlmixer)
			objects.extend(self.objects_similar_arch_sdlmixer)
		if (self.user_settings.opengl == 1) or (self.user_settings.opengles == 1):
			self.platform_settings.libs += self.platform_settings.ogllibs
			objects.extend(self.objects_similar_arch_ogl)
		else:
			print "%s: building with Software Renderer" % self.PROGRAM_NAME
			objects.extend(static_archive_construction.objects_arch_sdl)
			objects.extend(self.objects_similar_arch_sdl)
		objects.extend(self.objects_similar_common)
		if (self.user_settings.editor == 1):
			objects.extend(self.objects_similar_editor)
			objects.extend(static_archive_construction.objects_editor)
		# finally building program...
		env.Program(target='%s%s' % (self.user_settings.builddir, str(exe_target)), source = [('%s%s' % (self.user_settings.builddir, s)) for s in self.sources] + objects, LIBS = self.platform_settings.libs, LINKFLAGS = str(self.platform_settings.lflags))
		if (sys.platform != 'darwin'):
			env.Install(self.user_settings.BIN_DIR, str(exe_target))
			env.Alias('install', self.user_settings.BIN_DIR)
		else:
			tool_bundle.TOOL_BUNDLE(env)
			env.MakeBundle(self.PROGRAM_NAME + '.app', exe_target,
					'free.%s-rebirth' % dxxstr, '%sgl-Info.plist' % dxxstr,
					typecode='APPL', creator='DCNT',
					icon_file='arch/cocoa/%s-rebirth.icns' % dxxstr,
					subst_dict={'%sgl' % dxxstr : exe_target},	# This is required; manually update version for Xcode compatibility
					resources=[['English.lproj/InfoPlist.strings', 'English.lproj/InfoPlist.strings']])

class D1XProgram(DXXProgram):
	PROGRAM_NAME = 'D1X-Rebirth'
	target = 'd1x-rebirth'
	srcdir = 'd1x-rebirth'
	ARGUMENTS = argumentIndirection('d1x')
	def prepare_environment(self):
		DXXProgram.prepare_environment(self)
		# Flags and stuff for all platforms...
		self.env.Append(CPPPATH = [os.path.join(self.srcdir, f) for f in ['include', 'main', 'arch/include']])
		self.env.Append(CPPDEFINES = [('DXX_BUILD_DESCENT_I', 1)])

	# general source files
	common_sources = [os.path.join(srcdir, f) for f in [
'2d/font.c',
'2d/palette.c',
'2d/pcx.c',
'3d/interp.c',
'arch/sdl/digi.c',
'arch/sdl/digi_audio.c',
'iff/iff.c',
'main/ai.c',
'main/aipath.c',
'main/automap.c',
'main/bm.c',
'main/bmread.c',
'main/cntrlcen.c',
'main/collide.c',
'main/config.c',
'main/controls.c',
'main/credits.c',
'main/custom.c',
'main/digiobj.c',
'main/dumpmine.c',
'main/effects.c',
'main/endlevel.c',
'main/fireball.c',
'main/fuelcen.c',
'main/fvi.c',
'main/game.c',
'main/gamecntl.c',
'main/gamefont.c',
'main/gamemine.c',
'main/gamerend.c',
'main/gamesave.c',
'main/gameseg.c',
'main/gameseq.c',
'main/gauges.c',
'main/hostage.c',
'main/hud.c',
'main/inferno.c',
'main/kconfig.c',
'main/kmatrix.c',
'main/laser.c',
'main/lighting.c',
'main/menu.c',
'main/mglobal.c',
'main/mission.c',
'main/morph.c',
'main/multi.c',
'main/multibot.c',
'main/newdemo.c',
'main/newmenu.c',
'main/object.c',
'main/paging.c',
'main/physics.c',
'main/piggy.c',
'main/player.c',
'main/playsave.c',
'main/polyobj.c',
'main/powerup.c',
'main/render.c',
'main/robot.c',
'main/scores.c',
'main/slew.c',
'main/snddecom.c',
'main/songs.c',
'main/state.c',
'main/switch.c',
'main/terrain.c',
'main/texmerge.c',
'main/text.c',
'main/titles.c',
'main/vclip.c',
'main/wall.c',
'main/weapon.c',
'misc/args.c',
#'tracker/client/tracker_client.c'
]
]

	# for editor
	editor_sources = [os.path.join(srcdir, f) for f in [
'editor/centers.c',
'editor/curves.c',
'editor/eglobal.c',
'editor/ehostage.c',
'editor/eobject.c',
'editor/eswitch.c',
'editor/group.c',
'editor/kgame.c',
'editor/ksegsize.c',
'editor/med.c',
'editor/meddraw.c',
'editor/medrobot.c',
'editor/medwall.c',
'editor/mine.c',
'editor/objpage.c',
'editor/segment.c',
'editor/seguvs.c',
'editor/texpage.c',
]
]

	use_udp_sources = [os.path.join(srcdir, 'main/net_udp.c')]

	# SDL_mixer sound implementation
	arch_sdlmixer_sources = [os.path.join(srcdir, f) for f in [
'arch/sdl/digi_mixer.c',
]
]

	# assembler related
	asm_sources = [os.path.join(srcdir, f) for f in [
'texmap/tmap_ll.asm',
'texmap/tmap_flt.asm',
'texmap/tmapfade.asm',
'texmap/tmap_lin.asm',
'texmap/tmap_per.asm'
]
]
	def register_program(self):
		versid_cppdefines=self.env['CPPDEFINES'][:]
		if self.user_settings.extra_version:
			versid_cppdefines.append(('DESCENT_VERSION_EXTRA', '\\"%s\\"' % self.user_settings.extra_version))
		versid_sources = [self.env.StaticObject(target='%s%s%s' % (self.user_settings.builddir, self._apply_target_name(s), self.env["OBJSUFFIX"]), source=os.path.join(self.srcdir, s), CPPDEFINES=versid_cppdefines) for s in ['main/vers_id.c']]
		self._register_program('d1x', versid_sources)

class D2XProgram(DXXProgram):
	PROGRAM_NAME = 'D2X-Rebirth'
	target = 'd2x-rebirth'
	srcdir = 'd2x-rebirth'
	ARGUMENTS = argumentIndirection('d2x')
	def prepare_environment(self):
		DXXProgram.prepare_environment(self)
		# Flags and stuff for all platforms...
		self.env.Append(CPPPATH = [os.path.join(self.srcdir, f) for f in ['include', 'main', 'arch/include']])
		self.env.Append(CPPDEFINES = [('DXX_BUILD_DESCENT_II', 1)])

	# general source files
	common_sources = [os.path.join(srcdir, f) for f in [
'2d/font.c',
'2d/palette.c',
'2d/pcx.c',
'3d/interp.c',
'arch/sdl/digi.c',
'arch/sdl/digi_audio.c',
'iff/iff.c',
'libmve/decoder8.c',
'libmve/decoder16.c',
'libmve/mve_audio.c',
'libmve/mvelib.c',
'libmve/mveplay.c',
'main/ai.c',
'main/ai2.c',
'main/aipath.c',
'main/automap.c',
'main/bm.c',
'main/cntrlcen.c',
'main/collide.c',
'main/config.c',
'main/controls.c',
'main/credits.c',
'main/digiobj.c',
'main/dumpmine.c',
'main/effects.c',
'main/endlevel.c',
'main/escort.c',
'main/fireball.c',
'main/fuelcen.c',
'main/fvi.c',
'main/game.c',
'main/gamecntl.c',
'main/gamefont.c',
'main/gamemine.c',
'main/gamepal.c',
'main/gamerend.c',
'main/gamesave.c',
'main/gameseg.c',
'main/gameseq.c',
'main/gauges.c',
'main/hostage.c',
'main/hud.c',
'main/inferno.c',
'main/kconfig.c',
'main/kmatrix.c',
'main/laser.c',
'main/lighting.c',
'main/menu.c',
'main/mglobal.c',
'main/mission.c',
'main/morph.c',
'main/movie.c',
'main/multi.c',
'main/multibot.c',
'main/newdemo.c',
'main/newmenu.c',
'main/object.c',
'main/paging.c',
'main/physics.c',
'main/piggy.c',
'main/player.c',
'main/playsave.c',
'main/polyobj.c',
'main/powerup.c',
'main/render.c',
'main/robot.c',
'main/scores.c',
'main/segment.c',
'main/slew.c',
'main/songs.c',
'main/state.c',
'main/switch.c',
'main/terrain.c',
'main/texmerge.c',
'main/text.c',
'main/titles.c',
'main/vclip.c',
'main/wall.c',
'main/weapon.c',
'misc/args.c',
'misc/physfsrwops.c',
]
]

	# for editor
	editor_sources = [os.path.join(srcdir, f) for f in [
'editor/centers.c',
'editor/curves.c',
'editor/eglobal.c',
<<<<<<< HEAD
'editor/ehostage.c',
=======
'editor/elight.c',
>>>>>>> 0fa427a4
'editor/eobject.c',
'editor/eswitch.c',
'editor/group.c',
'editor/kgame.c',
'editor/ksegsize.c',
'editor/med.c',
'editor/meddraw.c',
'editor/medrobot.c',
'editor/medwall.c',
'editor/mine.c',
'editor/objpage.c',
'editor/segment.c',
'editor/seguvs.c',
'editor/texpage.c',
'main/bmread.c',
]
]

	use_udp_sources = [os.path.join(srcdir, 'main/net_udp.c')]

	# SDL_mixer sound implementation
	arch_sdlmixer_sources = [os.path.join(srcdir, f) for f in [
'arch/sdl/digi_mixer.c',
]
]

	# assembler related
	asm_sources = [os.path.join(srcdir, f) for f in [
'texmap/tmap_ll.asm',
'texmap/tmap_flt.asm',
'texmap/tmapfade.asm',
'texmap/tmap_lin.asm',
'texmap/tmap_per.asm'
]
]

	def register_program(self):
<<<<<<< HEAD
		self._register_program('d2x')
=======
		env = self.env
		exe_target = os.path.join(self.srcdir, self.target)
		versid_cppdefines=env['CPPDEFINES'][:]
		if self.user_settings.extra_version:
			versid_cppdefines.append(('DESCENT_VERSION_EXTRA', '\\"%s\\"' % self.user_settings.extra_version))
		env.Object(source = ['main/vers_id.c'], CPPDEFINES=versid_cppdefines)
		versid_sources = ['main/vers_id%s' % env['OBJSUFFIX']]
		# finally building program...
		env.Program(target=str(exe_target), source = self.common_sources + versid_sources, LIBS = self.platform_settings.libs, LINKFLAGS = str(self.platform_settings.lflags))
		if (sys.platform != 'darwin'):
			env.Install(self.user_settings.BIN_DIR, str(exe_target))
			env.Alias('install', self.user_settings.BIN_DIR)
		else:
			tool_bundle.TOOL_BUNDLE(env)
			env.MakeBundle(self.PROGRAM_NAME + '.app', exe_target,
					'free.d2x-rebirth', 'd2xgl-Info.plist',
					typecode='APPL', creator='DCNT',
					icon_file='arch/cocoa/d2x-rebirth.icns',
					subst_dict={'d2xgl' : exe_target},	# This is required; manually update version for Xcode compatibility
					resources=[['English.lproj/InfoPlist.strings', 'English.lproj/InfoPlist.strings']])
>>>>>>> 0fa427a4

program_d1x = None
program_d2x = None
if int(ARGUMENTS.get('d1x', 1)):
	program_d1x = D1XProgram()
if int(ARGUMENTS.get('d2x', 1)):
	program_d2x = D2XProgram()

# show some help when running scons -h
Help('DXX-Rebirth, SConstruct file help:' +
	"""

	Type 'scons' to build the binary.
	Type 'scons install' to build (if it hasn't been done) and install.
	Type 'scons -c' to clean up.
	
	Extra options (add them to command line, like 'scons extraoption=value'):
	
	'sharepath=[DIR]'     (non-Mac OS *NIX only) use [DIR] for shared game data. [default: /usr/local/share/games/d2x-rebirth]
	'opengl=[0/1]'        build with OpenGL support [default: 1]
	'opengles=[0/1]'      build with OpenGL ES support [default: 0]
	'opengles_lib=[NAME]' specify the name of the OpenGL ES library to link against
	'sdlmixer=[0/1]'      build with SDL_Mixer support for sound and music (includes external music support) [default: 1]
	'asm=[0/1]'           build with ASSEMBLER code (only with opengl=0, requires NASM and x86) [default: 0]
	'debug=[0/1]'         build DEBUG binary which includes asserts, debugging output, cheats and more output [default: 0]
	'profiler=[0/1]'      profiler build [default: 0]
	'editor=[0/1]'        include editor into build (!EXPERIMENTAL!) [default: 0]
	'ipv6=[0/1]'          enable IPv6 compability [default: 0]
	'use_udp=[0/1]'       enable UDP support [default: 1]
	'use_tracker=[0/1]'   enable Tracker support (requires udp) [default :1]
	'verbosebuild=[0/1]'  print out all compiler/linker messages during building [default: 0]
	'raspberrypi=[0/1]'   build for Raspberry Pi (automatically sets opengles and opengles_lib) [default: 0]
	'rpi_vc_path=[DIR]'   use [DIR] to look for VideoCore libraries/header files (RPi only)

	Default values:
""" +
	(('	 d1x sharepath = ' + program_d1x.user_settings.DATA_DIR + '\n') if program_d1x else '') +
	(('	 d2x sharepath = ' + program_d2x.user_settings.DATA_DIR + '\n') if program_d2x else '') +
	(('	 d2x opengles_lib = ' + program_d2x.user_settings.default_OGLES_LIB + '\n') if program_d2x else '') +
	(('	 d2x rpi_vc_path = ' + program_d2x.user_settings.RPI_DEFAULT_VC_PATH + '\n') if program_d2x else '') +
"""
	Some influential environment variables:
	  CC          C compiler command
	  CFLAGS      C compiler flags
	  LDFLAGS     linker flags, e.g. -L<lib dir> if you have libraries in a
                      nonstandard directory <lib dir>
                      <include dir>
	  CXX         C++ compiler command
	  CXXFLAGS    C++ compiler flags
        """)

#EOF<|MERGE_RESOLUTION|>--- conflicted
+++ resolved
@@ -765,11 +765,6 @@
 'editor/centers.c',
 'editor/curves.c',
 'editor/eglobal.c',
-<<<<<<< HEAD
-'editor/ehostage.c',
-=======
-'editor/elight.c',
->>>>>>> 0fa427a4
 'editor/eobject.c',
 'editor/eswitch.c',
 'editor/group.c',
@@ -807,30 +802,11 @@
 ]
 
 	def register_program(self):
-<<<<<<< HEAD
-		self._register_program('d2x')
-=======
-		env = self.env
-		exe_target = os.path.join(self.srcdir, self.target)
-		versid_cppdefines=env['CPPDEFINES'][:]
+		versid_cppdefines=self.env['CPPDEFINES'][:]
 		if self.user_settings.extra_version:
 			versid_cppdefines.append(('DESCENT_VERSION_EXTRA', '\\"%s\\"' % self.user_settings.extra_version))
-		env.Object(source = ['main/vers_id.c'], CPPDEFINES=versid_cppdefines)
-		versid_sources = ['main/vers_id%s' % env['OBJSUFFIX']]
-		# finally building program...
-		env.Program(target=str(exe_target), source = self.common_sources + versid_sources, LIBS = self.platform_settings.libs, LINKFLAGS = str(self.platform_settings.lflags))
-		if (sys.platform != 'darwin'):
-			env.Install(self.user_settings.BIN_DIR, str(exe_target))
-			env.Alias('install', self.user_settings.BIN_DIR)
-		else:
-			tool_bundle.TOOL_BUNDLE(env)
-			env.MakeBundle(self.PROGRAM_NAME + '.app', exe_target,
-					'free.d2x-rebirth', 'd2xgl-Info.plist',
-					typecode='APPL', creator='DCNT',
-					icon_file='arch/cocoa/d2x-rebirth.icns',
-					subst_dict={'d2xgl' : exe_target},	# This is required; manually update version for Xcode compatibility
-					resources=[['English.lproj/InfoPlist.strings', 'English.lproj/InfoPlist.strings']])
->>>>>>> 0fa427a4
+		versid_sources = [self.env.StaticObject(target='%s%s%s' % (self.user_settings.builddir, self._apply_target_name(s), self.env["OBJSUFFIX"]), source=os.path.join(self.srcdir, s), CPPDEFINES=versid_cppdefines) for s in ['main/vers_id.c']]
+		self._register_program('d2x', versid_sources)
 
 program_d1x = None
 program_d2x = None
