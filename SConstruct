--- conflicted
+++ resolved
@@ -32,10 +32,7 @@
 	__endian = checkEndian()
 	class UserSettings:
 		def __init__(self,ARGUMENTS):
-<<<<<<< HEAD
-
-=======
->>>>>>> ebc971be
+
 			# Paths for the Videocore libs/includes on the Raspberry Pi
 			self.RPI_DEFAULT_VC_PATH='/opt/vc'
 
@@ -60,17 +57,6 @@
 				self.default_OGLES_LIB='GLESv2'
 			self.opengles = int(ARGUMENTS.get('opengles', self.default_opengles))
 			self.opengles_lib = str(ARGUMENTS.get('opengles_lib', self.default_OGLES_LIB))
-<<<<<<< HEAD
-			default_builddir = ''
-			builddir_prefix = ARGUMENTS.get('builddir_prefix', None)
-			builddir_suffix = ARGUMENTS.get('builddir_suffix', None)
-			if builddir_prefix is not None or builddir_suffix is not None:
-				if builddir_prefix is not None:
-					default_builddir = builddir_prefix
-				if os.environ.has_key('CC'):
-					default_builddir += '%s-' % os.path.basename(os.environ['CC'])
-				for a in [
-=======
 			builddir_prefix = ARGUMENTS.get('builddir_prefix', None)
 			builddir_suffix = ARGUMENTS.get('builddir_suffix', None)
 			default_builddir = builddir_prefix or ''
@@ -78,44 +64,29 @@
 				if os.environ.has_key('CC'):
 					default_builddir += '%s-' % os.path.basename(os.environ['CC'])
 				for a in (
->>>>>>> ebc971be
 					('debug', 'dbg'),
 					('profiler', 'prf'),
 					('editor', 'ed'),
 					('opengl', 'ogl'),
 					('opengles', 'es'),
-<<<<<<< HEAD
 					('raspberrypi', 'rpi'),
-				]:
-=======
 				):
->>>>>>> ebc971be
 					if getattr(self, a[0]):
 						default_builddir += a[1]
 				if builddir_suffix is not None:
 					default_builddir += builddir_prefix
-<<<<<<< HEAD
-			self.builddir = str(ARGUMENTS.get('builddir', default_builddir))
-=======
 			self.builddir = ARGUMENTS.get('builddir', default_builddir)
->>>>>>> ebc971be
 			if self.builddir != '' and self.builddir[-1:] != '/':
 				self.builddir += '/'
 	# Base class for platform-specific settings processing
 	class _PlatformSettings:
-<<<<<<< HEAD
-=======
 		tools = None
->>>>>>> ebc971be
 		ogllibs = ''
 		osasmdef = None
 		platform_sources = []
 	# Settings to apply to mingw32 builds
 	class Win32PlatformSettings(_PlatformSettings):
-<<<<<<< HEAD
-=======
 		tools = ['mingw']
->>>>>>> ebc971be
 		osdef = '_WIN32'
 		osasmdef = 'win32'
 		def adjust_environment(self,program,env):
@@ -124,10 +95,6 @@
 		osdef = '__APPLE__'
 		def __init__(self,user_settings):
 			user_settings.asm = 0
-<<<<<<< HEAD
-		def adjust_environment(self,program,env):
-			env.Append(CPPDEFINES = ['HAVE_STRUCT_TIMESPEC', 'HAVE_STRUCT_TIMEVAL', '__unix__'])
-=======
 			self.lflags = os.environ["LDFLAGS"] if os.environ.has_key('LDFLAGS') else ''
 		def adjust_environment(self,program,env):
 			VERSION = str(program.VERSION_MAJOR) + '.' + str(program.VERSION_MINOR)
@@ -138,10 +105,11 @@
 			env.Append(CPPDEFINES = ['HAVE_STRUCT_TIMESPEC', 'HAVE_STRUCT_TIMEVAL', '__unix__'])
 			env.Append(CPPPATH = [os.path.join(program.srcdir, '../physfs'), os.path.join(os.getenv("HOME"), 'Library/Frameworks/SDL.framework/Headers'), '/Library/Frameworks/SDL.framework/Headers'])
 			env.Append(FRAMEWORKS = ['ApplicationServices', 'Carbon', 'Cocoa', 'SDL'])
+			if (self.user_settings.opengl == 1) or (self.user_settings.opengles == 1):
+				env.Append(FRAMEWORKS = ['OpenGL'])
 			env.Append(FRAMEWORKPATH = [os.path.join(os.getenv("HOME"), 'Library/Frameworks'), '/System/Library/Frameworks/ApplicationServices.framework/Versions/A/Frameworks'])
 			self.libs = ['']
 			env['LIBPATH'] = '../physfs/build/Debug'
->>>>>>> ebc971be
 	# Settings to apply to Linux builds
 	class LinuxPlatformSettings(_PlatformSettings):
 		osdef = '__LINUX__'
@@ -171,7 +139,6 @@
 				self.__pkg_config_sdl[cmd] = env.backtick(cmd)
 				flags = self.__pkg_config_sdl[cmd]
 			env.MergeFlags(flags)
-<<<<<<< HEAD
 
 	def __lazy_objects(self,name,source,transform_target):
 		try:
@@ -194,15 +161,6 @@
 		self.sources = []
 
 	def prepare_environment(self):
-		# Acquire environment object...
-		self.env = Environment(ENV = os.environ, tools = ['mingw'])
-=======
-
-	def __init__(self):
-		pass
-
-	def prepare_environment(self):
->>>>>>> ebc971be
 		if self.user_settings.builddir != '':
 			self.env.VariantDir(self.user_settings.builddir, '.', duplicate=0)
 
@@ -215,7 +173,6 @@
 			self.env["ARCOMSTR"]     = "Archiving $TARGET ..."
 			self.env["RANLIBCOMSTR"] = "Indexing $TARGET ..."
 
-<<<<<<< HEAD
 		# Use -Wundef to catch when a shared source file includes a
 		# shared header that misuses conditional compilation.  Use
 		# -Werror=undef to make this fatal.  Both are needed, since
@@ -227,11 +184,6 @@
 		self.env.Append(CPPPATH = ['common/include', 'common/main', '.'])
 		if (self.user_settings.editor == 1):
 			self.env.Append(CPPPATH = ['common/include/editor'])
-=======
-		self.env.Append(CCFLAGS = ['-Wall', '-funsigned-char', '-Werror=implicit-int', '-Werror=implicit-function-declaration', '-pthread'])
-		self.env.Append(CFLAGS = ['-std=gnu99'])
-		self.env.Append(CPPDEFINES = ['NETWORK'])
->>>>>>> ebc971be
 		# Get traditional compiler environment variables
 		for cc in ['CC', 'CXX']:
 			if os.environ.has_key(cc):
@@ -239,10 +191,7 @@
 		for flags in ['CFLAGS', 'CXXFLAGS']:
 			if os.environ.has_key(flags):
 				self.env[flags] += SCons.Util.CLVar(os.environ[flags])
-<<<<<<< HEAD
 		self.sources += self.objects_common[:]
-=======
->>>>>>> ebc971be
 
 	def check_endian(self):
 		# set endianess
@@ -261,24 +210,14 @@
 		elif sys.platform == 'darwin':
 			print "%s: compiling on Mac OS X" % self.PROGRAM_NAME
 			platform = self.DarwinPlatformSettings
-<<<<<<< HEAD
-			sys.path += ['./arch/cocoa']
-=======
->>>>>>> ebc971be
 		else:
 			print "%s: compiling on *NIX" % self.PROGRAM_NAME
 			platform = self.LinuxPlatformSettings
 		self.platform_settings = platform(self.user_settings)
-<<<<<<< HEAD
-		self.platform_settings.adjust_environment(self, env)
-		self.sources += self.platform_settings.platform_sources
-=======
 		# Acquire environment object...
 		self.env = Environment(ENV = os.environ, tools = platform.tools)
 		self.platform_settings.adjust_environment(self, self.env)
-		self.platform_settings.libs += ['physfs', 'm']
-		self.common_sources += self.platform_settings.platform_sources
->>>>>>> ebc971be
+		self.sources += self.platform_settings.platform_sources
 
 	def process_user_settings(self):
 		env = self.env
@@ -295,13 +234,8 @@
 		if (self.user_settings.asm == 1) and (self.user_settings.opengl == 0):
 			print "%s: including: ASSEMBLER" % self.PROGRAM_NAME
 			env.Replace(AS = 'nasm')
-<<<<<<< HEAD
-			env.Append(ASCOM = ' -f ' + str(platform_settings.osasmdef) + ' -d' + str(platform_settings.osdef) + ' -Itexmap/ ')
+			env.Append(ASCOM = ' -f ' + str(self.platform_settings.osasmdef) + ' -d' + str(self.platform_settings.osdef) + ' -Itexmap/ ')
 			self.sources += asm_sources
-=======
-			env.Append(ASCOM = ' -f ' + str(self.platform_settings.osasmdef) + ' -d' + str(self.platform_settings.osdef) + ' -Itexmap/ ')
-			self.common_sources += asm_sources
->>>>>>> ebc971be
 		else:
 			env.Append(CPPDEFINES = ['NO_ASM'])
 
@@ -325,10 +259,6 @@
 		#editor build?
 		if (self.user_settings.editor == 1):
 			env.Append(CPPDEFINES = ['EDITOR'])
-<<<<<<< HEAD
-=======
-			self.common_sources += self.editor_sources
->>>>>>> ebc971be
 
 		# IPv6 compability?
 		if (self.user_settings.ipv6 == 1):
@@ -340,145 +270,6 @@
 			# Tracker support?  (Relies on UDP)
 			if( self.user_settings.use_tracker == 1 ):
 				env.Append( CPPDEFINES = [ 'USE_TRACKER' ] )
-<<<<<<< HEAD
-=======
-
-class DXXProgram(DXXCommon):
-	# version number
-	VERSION_MAJOR = 0
-	VERSION_MINOR = 57
-	VERSION_MICRO = 3
-	class UserSettings(DXXCommon.UserSettings):
-		def __init__(self,ARGUMENTS,target):
-			DXXCommon.UserSettings.__init__(self, ARGUMENTS.ARGUMENTS)
-			# installation path
-			PREFIX = str(ARGUMENTS.get('prefix', '/usr/local'))
-			self.BIN_DIR = PREFIX + '/bin'
-			self.DATA_DIR = PREFIX + '/share/games/' + target
-			# command-line parms
-			self.sharepath = str(ARGUMENTS.get('sharepath', self.DATA_DIR))
-	# Settings to apply to mingw32 builds
-	class Win32PlatformSettings(DXXCommon.Win32PlatformSettings):
-		def __init__(self,user_settings):
-			DXXCommon.Win32PlatformSettings.__init__(self,user_settings)
-			user_settings.sharepath = ''
-			self.lflags = '-mwindows'
-			self.libs = ['glu32', 'wsock32', 'ws2_32', 'winmm', 'mingw32', 'SDLmain', 'SDL']
-		def adjust_environment(self,program,env):
-			DXXCommon.Win32PlatformSettings.adjust_environment(self, program, env)
-			env.RES('arch/win32/%s.rc' % program.target)
-			env.Append(CPPPATH = [os.path.join(self.srcdir, 'arch/win32/include')])
-			self.platform_sources = [os.path.join(program.srcdir, 'arch/win32/messagebox.c')]
-	# Settings to apply to Apple builds
-	# This appears to be unused.  The reference to sdl_only fails to
-	# execute.
-	class DarwinPlatformSettings(DXXCommon.DarwinPlatformSettings):
-		def __init__(self,user_settings):
-			DXXCommon.DarwinPlatformSettings.__init__(self)
-			user_settings.sharepath = ''
-		def adjust_environment(self,program,env):
-			DXXCommon.DarwinPlatformSettings.adjust_environment(self, program, env)
-			self.platform_sources = [os.path.join(program.srcdir, f) for f in ['arch/cocoa/SDLMain.m', 'arch/carbon/messagebox.c']]
-	# Settings to apply to Linux builds
-	class LinuxPlatformSettings(DXXCommon.LinuxPlatformSettings):
-		def __init__(self,user_settings):
-			DXXCommon.LinuxPlatformSettings.__init__(self,user_settings)
-			user_settings.sharepath += '/'
-			self.lflags = os.environ["LDFLAGS"] if os.environ.has_key('LDFLAGS') else ''
-		def adjust_environment(self,program,env):
-			DXXCommon.LinuxPlatformSettings.adjust_environment(self, program, env)
-			self.libs = env['LIBS']
-			env.Append(CPPPATH = [os.path.join(program.srcdir, 'arch/linux/include')])
-
-	def __init__(self):
-		DXXCommon.__init__(self)
-		self.user_settings = self.UserSettings(self.ARGUMENTS, self.target)
-		self.check_platform()
-		self.prepare_environment()
-		self.banner()
-		self.check_endian()
-		self.process_user_settings()
-		self.register_program()
-
-	def prepare_environment(self):
-		DXXCommon.prepare_environment(self)
-		self.VERSION_STRING = ' v' + str(self.VERSION_MAJOR) + '.' + str(self.VERSION_MINOR) + '.' + str(self.VERSION_MICRO)
-		self.env.Append(CPPDEFINES = [('PROGRAM_NAME', '\\"' + str(self.PROGRAM_NAME) + '\\"'), ('DXX_VERSION_MAJORi', str(self.VERSION_MAJOR)), ('DXX_VERSION_MINORi', str(self.VERSION_MINOR)), ('DXX_VERSION_MICROi', str(self.VERSION_MICRO))])
-
-	def banner(self):
-		print '\n===== ' + self.PROGRAM_NAME + self.VERSION_STRING + ' =====\n'
-
-	def process_user_settings(self):
-		DXXCommon.process_user_settings(self)
-		env = self.env
-		# opengl or software renderer?
-		if (self.user_settings.opengl == 1) or (self.user_settings.opengles == 1):
-			self.common_sources += self.arch_ogl_sources
-			if (sys.platform != 'darwin'):
-				self.platform_settings.libs += self.platform_settings.ogllibs
-			else:
-				env.Append(FRAMEWORKS = ['OpenGL'])
-		else:
-			print "%s: building with Software Renderer" % self.PROGRAM_NAME
-			self.common_sources += self.arch_sdl_sources
-
-		# SDL_mixer support?
-		if (self.user_settings.sdlmixer == 1):
-			self.common_sources += self.arch_sdlmixer
-			if (sys.platform != 'darwin'):
-				self.platform_settings.libs += ['SDL_mixer']
-			else:
-				env.Append(FRAMEWORKS = ['SDL_mixer'])
-
-		# profiler?
-		if (self.user_settings.profiler == 1):
-			self.platform_settings.lflags += ' -pg'
-
-		#editor build?
-		if (self.user_settings.editor == 1):
-			env.Append(CPPPATH = [os.path.join(self.srcdir, 'include/editor')])
-
-		# UDP support?
-		if (self.user_settings.use_udp == 1):
-			self.common_sources += self.sources_use_udp
-
-		env.Append(CPPDEFINES = [('SHAREPATH', '\\"' + str(self.user_settings.sharepath) + '\\"')])
-
-	def _register_program(self,dxxstr,program_specific_objects=[]):
-		env = self.env
-		exe_target = os.path.join(self.srcdir, self.target)
-		objects = [self.env.StaticObject(target='%s%s%s' % (self.user_settings.builddir, os.path.splitext(s)[0], self.env["OBJSUFFIX"]), source=s) for s in self.common_sources]
-		objects.extend(program_specific_objects)
-		versid_cppdefines=env['CPPDEFINES'][:]
-		if self.user_settings.extra_version:
-			versid_cppdefines.append(('DESCENT_VERSION_EXTRA', '\\"%s\\"' % self.user_settings.extra_version))
-		objects.append(self.env.StaticObject(target='%s%s%s' % (self.user_settings.builddir, 'main/vers_id', self.env["OBJSUFFIX"]), source='main/vers_id.c', CPPDEFINES=versid_cppdefines))
-		# finally building program...
-		env.Program(target='%s%s' % (self.user_settings.builddir, str(exe_target)), source = objects, LIBS = self.platform_settings.libs, LINKFLAGS = str(self.platform_settings.lflags))
-		if (sys.platform != 'darwin'):
-			env.Install(self.user_settings.BIN_DIR, str(exe_target))
-			env.Alias('install', self.user_settings.BIN_DIR)
-		else:
-			sys.path += ['./arch/cocoa']
-			import tool_bundle
-			tool_bundle.TOOL_BUNDLE(env)
-			env.MakeBundle(self.PROGRAM_NAME + '.app', exe_target,
-					'free.%s-rebirth' % dxxstr, '%sgl-Info.plist' % dxxstr,
-					typecode='APPL', creator='DCNT',
-					icon_file='arch/cocoa/%s-rebirth.icns' % dxxstr,
-					subst_dict={'%sgl' % dxxstr : exe_target},	# This is required; manually update version for Xcode compatibility
-					resources=[['English.lproj/InfoPlist.strings', 'English.lproj/InfoPlist.strings']])
-
-class D1XProgram(DXXProgram):
-	PROGRAM_NAME = 'D1X-Rebirth'
-	target = 'd1x-rebirth'
-	srcdir = ''
-	ARGUMENTS = argumentIndirection('d1x')
-	def prepare_environment(self):
-		DXXProgram.prepare_environment(self)
-		# Flags and stuff for all platforms...
-		self.env.Append(CPPPATH = [os.path.join(self.srcdir, f) for f in ['include', 'main', 'arch/include']])
->>>>>>> ebc971be
 
 class DXXArchive(DXXCommon):
 	srcdir = 'common'
@@ -564,9 +355,9 @@
 		DXXCommon.__init__(self)
 		self.user_settings = self.UserSettings(ARGUMENTS)
 		self.user_settings.builddir = builddir
+		self.check_platform()
 		self.prepare_environment()
 		self.check_endian()
-		self.check_platform()
 		self.process_user_settings()
 
 class DXXProgram(DXXCommon):
@@ -688,8 +479,6 @@
 			env.Append(CPPPATH = [os.path.join(self.srcdir, 'arch/win32/include')])
 			self.platform_sources = ['common/arch/win32/messagebox.c']
 	# Settings to apply to Apple builds
-	# This appears to be unused.  The reference to sdl_only fails to
-	# execute.
 	class DarwinPlatformSettings(DXXCommon.DarwinPlatformSettings):
 		def __init__(self,user_settings):
 			DXXCommon.DarwinPlatformSettings.__init__(self)
@@ -721,10 +510,10 @@
 		self.user_settings = self.UserSettings(self.ARGUMENTS, self.target)
 		if not DXXProgram.static_archive_construction.has_key(self.user_settings.builddir):
 			DXXProgram.static_archive_construction[self.user_settings.builddir] = DXXArchive(self.user_settings.builddir)
+		self.check_platform()
 		self.prepare_environment()
 		self.banner()
 		self.check_endian()
-		self.check_platform()
 		self.process_user_settings()
 		self.register_program()
 
@@ -758,6 +547,8 @@
 		if (self.user_settings.sdlmixer == 1):
 			if (sys.platform != 'darwin'):
 				self.platform_settings.libs += ['SDL_mixer']
+			else:
+				env.Append(FRAMEWORKS = ['SDL_mixer'])
 
 		# profiler?
 		if (self.user_settings.profiler == 1):
@@ -798,6 +589,8 @@
 			env.Install(self.user_settings.BIN_DIR, str(exe_target))
 			env.Alias('install', self.user_settings.BIN_DIR)
 		else:
+			sys.path += ['./arch/cocoa']
+			import tool_bundle
 			tool_bundle.TOOL_BUNDLE(env)
 			env.MakeBundle(self.PROGRAM_NAME + '.app', exe_target,
 					'free.%s-rebirth' % dxxstr, '%sgl-Info.plist' % dxxstr,
@@ -983,7 +776,6 @@
 ])
 
 	def register_program(self):
-<<<<<<< HEAD
 		versid_cppdefines=self.env['CPPDEFINES'][:]
 		if self.user_settings.extra_version:
 			versid_cppdefines.append(('DESCENT_VERSION_EXTRA', '\\"%s\\"' % self.user_settings.extra_version))
@@ -996,11 +788,6 @@
 	program_d1x = D1XProgram()
 if int(ARGUMENTS.get('d2x', 1)):
 	program_d2x = D2XProgram()
-=======
-		self._register_program('d1x')
-
-program = D1XProgram()
->>>>>>> ebc971be
 
 # show some help when running scons -h
 Help('DXX-Rebirth, SConstruct file help:' +
