#SConstruct

# needed imports
import sys
import os
import SCons.Util

def message(program,msg):
	print "%s: %s" % (program.program_message_prefix, msg)

# endianess-checker
def checkEndian():
    if ARGUMENTS.has_key('endian'):
        r = ARGUMENTS['endian']
        if r == "little" or r == "big":
            return r
        raise SCons.Errors.UserError("Unknown endian value: %s" % r)
    import struct
    array = struct.pack('cccc', '\x01', '\x02', '\x03', '\x04')
    i = struct.unpack('i', array)
    if i == struct.unpack('<i', array):
        return "little"
    elif i == struct.unpack('>i', array):
        return "big"
    return "unknown"

class LazyObjectConstructor:
	def __lazy_objects(self,name,source):
		try:
			return self.__lazy_object_cache[name]
		except KeyError as e:
			def __strip_extension(self,name):
				return os.path.splitext(name)[0]
			value = []
			for s in source:
				if isinstance(s, str):
					s = {'source': [s]}
				transform_target = s.get('transform_target', __strip_extension)
				for srcname in s['source']:
					t = transform_target(self, srcname)
					value.append(self.env.StaticObject(target='%s%s%s' % (self.user_settings.builddir, t, self.env["OBJSUFFIX"]), source=srcname))
			self.__lazy_object_cache[name] = value
			return value

	@staticmethod
	def create_lazy_object_getter(sources):
		name = repr(sources)
		return lambda s: s.__lazy_objects(name, sources)

	@classmethod
	def create_lazy_object_property(cls,sources):
		return property(cls.create_lazy_object_getter(sources))

	def __init__(self):
		self.__lazy_object_cache = {}

class DXXCommon(LazyObjectConstructor):
	__shared_program_instance = [0]
	__endian = checkEndian()
	@property
	def program_message_prefix(self):
		return '%s.%d' % (self.PROGRAM_NAME, self.program_instance)
	# Settings which affect how the files are compiled
	class UserBuildSettings:
		# Paths for the Videocore libs/includes on the Raspberry Pi
		RPI_DEFAULT_VC_PATH='/opt/vc'
		default_OGLES_LIB = 'GLES_CM'
		_default_prefix = '/usr/local'
		def default_builddir(self):
			builddir_prefix = self.builddir_prefix
			builddir_suffix = self.builddir_suffix
			default_builddir = builddir_prefix or ''
			if builddir_prefix is not None or builddir_suffix is not None:
				fields = [
					self.host_platform,
					os.path.basename(self.CC) if self.CC else None,
				]
				compiler_flags = '\n'.join((getattr(self, attr) or '') for attr in ['CPPFLAGS', 'CFLAGS'])
				if compiler_flags:
					# Mix in CRC of CFLAGS to get reasonable uniqueness
					# when flags are changed.  A full hash is
					# unnecessary here.
					import binascii
					crc = binascii.crc32(compiler_flags)
					if crc < 0:
						crc = crc + 0x100000000
					fields.append('{:08x}'.format(crc))
				fields.append(''.join(a[1] if getattr(self, a[0]) else (a[2] if len(a) > 2 else '')
				for a in (
					('debug', 'dbg'),
					('profiler', 'prf'),
					('editor', 'ed'),
					('opengl', 'ogl', 'sdl'),
					('opengles', 'es'),
					('raspberrypi', 'rpi'),
				)))
				default_builddir += '-'.join([f for f in fields if f])
				if builddir_suffix is not None:
					default_builddir += builddir_prefix
			return default_builddir
		# automatic setup for raspberrypi
		def default_opengles(self):
			if self.raspberrypi:
				return True
			return False
		def selected_OGLES_LIB(self):
			if self.raspberrypi:
				return 'GLESv2'
			return self.default_OGLES_LIB
		def __default_DATA_DIR(self):
			return self.prefix + '/share/games/' + self._program.target
		@staticmethod
		def _generic_variable(key,help,default):
			return (key, help, default)
		@staticmethod
		def _enum_variable(key,help,default,allowed_values):
			return EnumVariable(key, help, default, allowed_values)
		def _options(self):
			return (
			{
				'variable': BoolVariable,
				'arguments': (
					('raspberrypi', False, 'build for Raspberry Pi (automatically sets opengles and opengles_lib)'),
				),
			},
			{
				'variable': self._generic_variable,
				'arguments': (
					('rpi_vc_path', self.RPI_DEFAULT_VC_PATH, 'directory for RPi VideoCore libraries'),
					('opengles_lib', self.selected_OGLES_LIB, 'name of the OpenGL ES library to link against'),
					('prefix', self._default_prefix, 'installation prefix directory (Linux only)'),
				),
			},
			{
				'variable': self._generic_variable,
				'arguments': (
					('sharepath', self.__default_DATA_DIR, 'directory for shared game data (Linux only)'),
				),
			},
			{
				'variable': BoolVariable,
				'arguments': (
					('debug', False, 'build DEBUG binary which includes asserts, debugging output, cheats and more output'),
					('profiler', False, 'profiler build'),
					('opengl', True, 'build with OpenGL support'),
					('opengles', self.default_opengles, 'build with OpenGL ES support'),
					('asm', False, 'build with ASSEMBLER code (only with opengl=0, requires NASM and x86)'),
					('editor', False, 'include editor into build (!EXPERIMENTAL!)'),
					('sdlmixer', True, 'build with SDL_Mixer support for sound and music (includes external music support)'),
					('ipv6', False, 'enable IPv6 compability'),
					('use_udp', True, 'enable UDP support'),
					('use_tracker', True, 'enable Tracker support (requires UDP)'),
					('verbosebuild', False, 'print out all compiler/linker messages during building'),
				),
			},
			{
				'variable': self._generic_variable,
				'arguments': (
					('CC', os.environ.get('CC'), 'C compiler command'),
					('CXX', os.environ.get('CXX'), 'C++ compiler command'),
					('CFLAGS', os.environ.get('CFLAGS'), 'C compiler flags'),
					('CPPFLAGS', os.environ.get('CPPFLAGS'), 'C preprocessor flags'),
					('CXXFLAGS', os.environ.get('CXXFLAGS'), 'C++ compiler flags'),
					('LDFLAGS', os.environ.get('LDFLAGS'), 'Linker flags'),
					('LIBS', os.environ.get('LIBS'), 'Libraries to link'),
					('RC', os.environ.get('RC'), 'Windows resource compiler command'),
					('extra_version', None, 'text to append to version, such as VCS identity'),
				),
			},
			{
				'variable': self._enum_variable,
				'arguments': (
					('host_platform', None, 'cross-compile to specified platform', {'allowed_values' : ['win32', 'darwin', 'linux']}),
				),
			},
			{
				'variable': self._generic_variable,
				'arguments': (
					('builddir_prefix', None, 'prefix to generated build directory'),
					('builddir_suffix', None, 'suffix to generated build directory'),
				),
			},
			{
				'variable': self._generic_variable,
				'arguments': (
					# This must be last so that default_builddir will
					# have access to other properties.
					('builddir', self.default_builddir, 'build in specified directory'),
				),
			},
		)
		def __init__(self,program=None):
			self._program = program
		def init(self,prefix,variables):
			def names(name):
				# Mask out the leading underscore form.
				return [('%s_%s' % (p, name)) for p in prefix if p]
			visible_arguments = []
			def FormatVariableHelpText(env, opt, help, default, actual, aliases):
				if not opt in visible_arguments:
					return ''
				l = []
				if default is not None:
					if isinstance(default, str) and not default.isalnum():
						default = '"%s"' % default
					l.append("default: {default}".format(default=default))
				actual = getattr(self, opt, None)
				if actual is not None:
					if isinstance(actual, str) and not actual.isalnum():
						actual = '"%s"' % actual
					l.append("current: {current}".format(current=actual))
				return "  {opt:13}  {help} ".format(opt=opt, help=help) + ("[" + "; ".join(l) + "]" if len(l) else '') + '\n'
			variables.FormatVariableHelpText = FormatVariableHelpText
			for grp in self._options():
				variable = grp['variable']
				d = SCons.Environment.SubstitutionEnvironment()
				for opt in grp['arguments']:
					(name,value,help) = opt[0:3]
					kwargs = opt[3] if len(opt) > 3 else {}
					if callable(value):
						value = value()
					for n in names(name):
						if n not in variables.keys():
							variables.Add(variable(key=n, help=help, default=None, **kwargs))
					visible_arguments.append(name)
					variables.Add(variable(key=name, help=help, default=value, **kwargs))
				variables.Update(d)
				for opt in grp['arguments']:
					(name,value,help) = opt[0:3]
					if callable(value):
						value = value()
					for n in names(name) + [name]:
						try:
							value = d[n]
							break
						except KeyError as e:
							pass
					setattr(self, name, value)
			if self.builddir != '' and self.builddir[-1:] != '/':
				self.builddir += '/'
		def clone(self):
			clone = DXXCommon.UserBuildSettings(None)
			for grp in clone._options():
				for o in grp['arguments']:
					name = o[0]
					value = getattr(self, name)
					setattr(clone, name, value)
			return clone
	class UserInstallSettings:
		def _options(self):
			return (
			{
				'variable': self._generic_variable,
				'arguments': (
					('DESTDIR', None, 'installation stage directory'),
					('program_name', None, 'name of built program'),
				),
			},
			{
				'variable': BoolVariable,
				'arguments': (
					('register_install_target', True, 'report install target to SCons core'),
				),
			},
		)
	class UserSettings(UserBuildSettings,UserInstallSettings):
		def _options(self):
			return DXXCommon.UserBuildSettings._options(self) + DXXCommon.UserInstallSettings._options(self)
	# Base class for platform-specific settings processing
	class _PlatformSettings:
		tools = None
		ogllibs = ''
		osasmdef = None
		platform_sources = []
		platform_objects = []
		def __init__(self,program,user_settings):
			self.__program = program
			self.user_settings = user_settings
		@property
		def env(self):
			return self.__program.env
	# Settings to apply to mingw32 builds
	class Win32PlatformSettings(_PlatformSettings):
		tools = ['mingw']
		osdef = '_WIN32'
		osasmdef = 'win32'
		def adjust_environment(self,program,env):
			env.Append(CPPDEFINES = ['_WIN32', 'HAVE_STRUCT_TIMEVAL'])
	class DarwinPlatformSettings(_PlatformSettings):
		osdef = '__APPLE__'
		def __init__(self,program,user_settings):
			DXXCommon._PlatformSettings.__init__(self,program,user_settings)
			user_settings.asm = 0
		def adjust_environment(self,program,env):
			env.Append(CPPDEFINES = ['HAVE_STRUCT_TIMESPEC', 'HAVE_STRUCT_TIMEVAL', '__unix__'])
			env.Append(CPPPATH = [os.path.join(program.srcdir, '../physfs'), os.path.join(os.getenv("HOME"), 'Library/Frameworks/SDL.framework/Headers'), '/Library/Frameworks/SDL.framework/Headers'])
			env.Append(FRAMEWORKS = ['ApplicationServices', 'Carbon', 'Cocoa', 'SDL'])
			if (self.user_settings.opengl == 1) or (self.user_settings.opengles == 1):
				env.Append(FRAMEWORKS = ['OpenGL'])
			env.Append(FRAMEWORKPATH = [os.path.join(os.getenv("HOME"), 'Library/Frameworks'), '/System/Library/Frameworks/ApplicationServices.framework/Versions/A/Frameworks'])
			env['LIBPATH'] = '../physfs/build/Debug'
	# Settings to apply to Linux builds
	class LinuxPlatformSettings(_PlatformSettings):
		osdef = '__LINUX__'
		osasmdef = 'elf'
		__opengl_libs = ['GL', 'GLU']
		__pkg_config_sdl = {}
		def __init__(self,program,user_settings):
			DXXCommon._PlatformSettings.__init__(self,program,user_settings)
			if (user_settings.opengles == 1):
				self.ogllibs = [ user_settings.opengles_lib, 'EGL']
			else:
				self.ogllibs = self.__opengl_libs
		def adjust_environment(self,program,env):
			env.Append(CPPDEFINES = ['__LINUX__', 'HAVE_STRUCT_TIMESPEC', 'HAVE_STRUCT_TIMEVAL'])
			try:
				pkgconfig = os.environ['PKG_CONFIG']
			except KeyError as e:
				try:
					pkgconfig = '%s-pkg-config' % os.environ['CHOST']
				except KeyError as e:
					pkgconfig = 'pkg-config'
			cmd = '%s --cflags --libs sdl' % pkgconfig
			try:
				flags = self.__pkg_config_sdl[cmd]
			except KeyError as e:
				if (program.user_settings.verbosebuild != 0):
					message(program, "reading SDL settings from `%s`" % cmd)
				self.__pkg_config_sdl[cmd] = env.backtick(cmd)
				flags = self.__pkg_config_sdl[cmd]
			env.MergeFlags(flags)

	def __init__(self):
		LazyObjectConstructor.__init__(self)
		self.sources = []
		self.__shared_program_instance[0] += 1
		self.program_instance = self.__shared_program_instance[0]

	def prepare_environment(self):
		# Prettier build messages......
		if (self.user_settings.verbosebuild == 0):
			builddir = self.user_settings.builddir if self.user_settings.builddir != '' else '.'
			self.env["CCCOMSTR"]     = "Compiling %s %s $SOURCE" % (self.target, builddir)
			self.env["CXXCOMSTR"]    = "Compiling %s %s $SOURCE" % (self.target, builddir)
			self.env["LINKCOMSTR"]   = "Linking %s $TARGET" % self.target
			self.env["ARCOMSTR"]     = "Archiving $TARGET ..."
			self.env["RANLIBCOMSTR"] = "Indexing $TARGET ..."

		# Use -Wundef to catch when a shared source file includes a
		# shared header that misuses conditional compilation.  Use
		# -Werror=undef to make this fatal.  Both are needed, since
		# gcc 4.5 silently ignores -Werror=undef.  On gcc 4.5, misuse
		# produces a warning.  On gcc 4.7, misuse produces an error.
		self.env.Append(CCFLAGS = ['-Wall', '-Wundef', '-Werror=undef', '-funsigned-char', '-Werror=implicit-int', '-Werror=implicit-function-declaration', '-pthread'])
		self.env.Append(CFLAGS = ['-std=gnu99'])
		self.env.Append(CPPDEFINES = ['NETWORK'])
		self.env.Append(CPPPATH = ['common/include', 'common/main', '.'])
		if (self.user_settings.editor == 1):
			self.env.Append(CPPPATH = ['common/include/editor'])
		# Get traditional compiler environment variables
		for cc in ['CC', 'CXX', 'RC']:
			value = getattr(self.user_settings, cc)
			if value is not None:
				self.env[cc] = value
		for flags in ['CFLAGS', 'CPPFLAGS', 'CXXFLAGS', 'LIBS']:
			value = getattr(self.user_settings, flags)
			if value is not None:
				self.env.Append(**{flags : SCons.Util.CLVar(value)})
		if self.user_settings.LDFLAGS:
			self.env.Append(LINKFLAGS = SCons.Util.CLVar(self.user_settings.LDFLAGS))
		self.sources += self.objects_common[:]

	def check_endian(self):
		# set endianess
		if (self.__endian == "big"):
			message(self, "BigEndian machine detected")
			self.asm = 0
			self.env.Append(CPPDEFINES = ['WORDS_BIGENDIAN'])
		elif (self.__endian == "little"):
			message(self, "LittleEndian machine detected")

	def check_platform(self):
		# windows or *nix?
		platform_name = self.user_settings.host_platform or sys.platform
		if self._argument_prefix_list:
			prefix = ' with prefix list %s' % list(self._argument_prefix_list)
		else:
			prefix = ''
		message(self, "compiling on %s for %s%s" % (sys.platform, platform_name, prefix))
		if platform_name == 'win32':
			platform = self.Win32PlatformSettings
		elif platform_name == 'darwin':
			platform = self.DarwinPlatformSettings
		else:
			platform = self.LinuxPlatformSettings
		self.platform_settings = platform(self, self.user_settings)
		# Acquire environment object...
		self.env = Environment(ENV = os.environ, tools = platform.tools)
		self.platform_settings.adjust_environment(self, self.env)
		self.sources += self.platform_settings.platform_sources

	def process_user_settings(self):
		env = self.env
		# opengl or software renderer?
		if (self.user_settings.opengl == 1) or (self.user_settings.opengles == 1):
			if (self.user_settings.opengles == 1):
				message(self, "building with OpenGL ES")
				env.Append(CPPDEFINES = ['OGLES'])
			else:
				message(self, "building with OpenGL")
			env.Append(CPPDEFINES = ['OGL'])

		# assembler code?
		if (self.user_settings.asm == 1) and (self.user_settings.opengl == 0):
			message(self, "including: ASSEMBLER")
			env.Replace(AS = 'nasm')
			env.Append(ASCOM = ' -f ' + str(self.platform_settings.osasmdef) + ' -d' + str(self.platform_settings.osdef) + ' -Itexmap/ ')
			self.sources += asm_sources
		else:
			env.Append(CPPDEFINES = ['NO_ASM'])

		# SDL_mixer support?
		if (self.user_settings.sdlmixer == 1):
			message(self, "including SDL_mixer")
			env.Append(CPPDEFINES = ['USE_SDLMIXER'])

		# debug?
		if (self.user_settings.debug == 1):
			message(self, "including: DEBUG")
			env.Append(CPPFLAGS = ['-g'])
		else:
			env.Append(CPPDEFINES = ['NDEBUG', 'RELEASE'])
			env.Append(CPPFLAGS = ['-O2'])

		# profiler?
		if (self.user_settings.profiler == 1):
			env.Append(CPPFLAGS = ['-pg'])

		#editor build?
		if (self.user_settings.editor == 1):
			env.Append(CPPDEFINES = ['EDITOR'])

		# IPv6 compability?
		if (self.user_settings.ipv6 == 1):
			env.Append(CPPDEFINES = ['IPv6'])

		# UDP support?
		if (self.user_settings.use_udp == 1):
			env.Append(CPPDEFINES = ['USE_UDP'])
			# Tracker support?  (Relies on UDP)
			if( self.user_settings.use_tracker == 1 ):
				env.Append( CPPDEFINES = [ 'USE_TRACKER' ] )

		# Raspberry Pi?
		if (self.user_settings.raspberrypi == 1):
			print "using Raspberry Pi vendor libs in %s" % self.user_settings.rpi_vc_path
			env.Append(CPPDEFINES = ['RPI', 'WORDS_NEED_ALIGNMENT'])
			env.Append(CPPPATH = [
				self.user_settings.rpi_vc_path+'/include',
				self.user_settings.rpi_vc_path+'/include/interface/vcos/pthreads',
				self.user_settings.rpi_vc_path+'/include/interface/vmcs_host/linux'])
			env.Append(LIBPATH = self.user_settings.rpi_vc_path + '/lib')
			env.Append(LIBS = ['bcm_host'])

class DXXArchive(DXXCommon):
	srcdir = 'common'
	target = 'dxx-common'
	__objects_common = DXXCommon.create_lazy_object_property([os.path.join(srcdir, f) for f in [
'2d/2dsline.cpp',
'2d/bitblt.c',
'2d/bitmap.c',
'2d/box.c',
'2d/canvas.c',
'2d/circle.c',
'2d/disc.c',
'2d/gpixel.c',
'2d/line.c',
'2d/pixel.c',
'2d/poly.c',
'2d/rect.c',
'2d/rle.c',
'2d/scalec.c',
'3d/clipper.c',
'3d/draw.c',
'3d/globvars.c',
'3d/instance.c',
'3d/matrix.c',
'3d/points.c',
'3d/rod.c',
'3d/setup.c',
'arch/sdl/joy.c',
'arch/sdl/rbaudio.c',
'arch/sdl/window.c',
'maths/fixc.c',
'maths/rand.c',
'maths/tables.c',
'maths/vecmat.c',
'misc/dl_list.c',
'misc/error.c',
'misc/hmp.c',
'misc/ignorecase.c',
'misc/strio.c',
'misc/strutil.c',
'texmap/ntmap.c',
'texmap/scanline.c'
]
])
	objects_editor = DXXCommon.create_lazy_object_property([os.path.join(srcdir, f) for f in [
'editor/func.c',
'ui/button.c',
'ui/checkbox.c',
'ui/dialog.c',
'ui/file.c',
'ui/gadget.c',
'ui/icon.c',
'ui/inputbox.c',
'ui/keypad.c',
'ui/keypress.c',
'ui/keytrap.c',
'ui/listbox.c',
'ui/menu.c',
'ui/menubar.c',
'ui/message.c',
'ui/popup.c',
'ui/radio.c',
'ui/scroll.c',
'ui/ui.c',
'ui/uidraw.c',
'ui/userbox.c'
]
])
	# for non-ogl
	objects_arch_sdl = DXXCommon.create_lazy_object_property([os.path.join(srcdir, f) for f in [
'texmap/tmapflat.c'
]
])
	objects_arch_sdlmixer = DXXCommon.create_lazy_object_property([os.path.join(srcdir, f) for f in [
'arch/sdl/digi_mixer_music.c',
]
])
	class Win32PlatformSettings(LazyObjectConstructor, DXXCommon.Win32PlatformSettings):
		platform_objects = LazyObjectConstructor.create_lazy_object_property([
'common/arch/win32/messagebox.c'
])
		def __init__(self,program,user_settings):
			LazyObjectConstructor.__init__(self)
			DXXCommon.Win32PlatformSettings.__init__(self, program, user_settings)
			self.user_settings = user_settings
	@property
	def objects_common(self):
		objects_common = self.__objects_common
		return objects_common + self.platform_settings.platform_objects
	def __init__(self,user_settings):
		self.PROGRAM_NAME = 'DXX-Archive'
		self._argument_prefix_list = None
		DXXCommon.__init__(self)
		self.user_settings = user_settings.clone()
		self.check_platform()
		self.prepare_environment()
		self.check_endian()
		self.process_user_settings()

class DXXProgram(DXXCommon):
	# version number
	VERSION_MAJOR = 0
<<<<<<< HEAD
	VERSION_MINOR = 57
	VERSION_MICRO = 3
	static_archive_construction = {}
	def _apply_target_name(self,name):
		return os.path.join(os.path.dirname(name), '.%s.%s' % (self.target, os.path.splitext(os.path.basename(name))[0]))
	objects_similar_arch_ogl = DXXCommon.create_lazy_object_property([{
		'source':[os.path.join('similar', f) for f in [
'arch/ogl/gr.c',
'arch/ogl/ogl.c',
]
],
		'transform_target':_apply_target_name,
	}])
	objects_similar_arch_sdl = DXXCommon.create_lazy_object_property([{
		'source':[os.path.join('similar', f) for f in [
'arch/sdl/gr.c',
]
],
		'transform_target':_apply_target_name,
	}])
	objects_similar_arch_sdlmixer = DXXCommon.create_lazy_object_property([{
		'source':[os.path.join('similar', f) for f in [
'arch/sdl/digi_mixer.c',
'arch/sdl/jukebox.c'
]
],
		'transform_target':_apply_target_name,
	}])
	__objects_common = DXXCommon.create_lazy_object_property([{
		'source':[os.path.join('similar', f) for f in [
'2d/font.c',
'2d/palette.c',
'2d/pcx.c',
'3d/interp.c',
'arch/sdl/digi.c',
'arch/sdl/digi_audio.c',
'arch/sdl/event.c',
'arch/sdl/init.c',
'arch/sdl/key.c',
'arch/sdl/mouse.c',
'arch/sdl/timer.c',
'main/cntrlcen.c',
'main/config.c',
'main/console.c',
'main/controls.c',
'main/credits.c',
'main/digiobj.c',
'main/effects.c',
'main/game.c',
'main/gamecntl.c',
'main/gamefont.c',
'main/gamerend.c',
'main/gameseg.c',
'main/hostage.c',
'main/hud.c',
'main/inferno.c',
'main/kmatrix.c',
'main/lighting.c',
'main/mglobal.c',
'main/morph.c',
'main/multibot.c',
'main/newmenu.c',
'main/paging.c',
'main/physics.c',
'main/player.c',
'main/robot.c',
'main/scores.c',
'main/slew.c',
'main/state.c',
'main/terrain.c',
'main/texmerge.c',
'main/text.c',
'main/vclip.c',
'main/wall.c',
'main/weapon.c',
'mem/mem.c',
'misc/args.c',
'misc/hash.c',
'misc/physfsx.c',
]
],
		'transform_target':_apply_target_name,
	}])
	objects_editor = DXXCommon.create_lazy_object_property([{
		'source':[os.path.join('similar', f) for f in [
'editor/autosave.c',
'editor/centers.c',
'editor/curves.c',
'editor/eglobal.c',
'editor/elight.c',
'editor/eobject.c',
'editor/eswitch.c',
'editor/fixseg.c',
'editor/group.c',
'editor/info.c',
'editor/kbuild.c',
'editor/kcurve.c',
'editor/kfuncs.c',
'editor/kgame.c',
'editor/khelp.c',
'editor/kmine.c',
'editor/ksegmove.c',
'editor/ksegsel.c',
'editor/ksegsize.c',
'editor/ktmap.c',
'editor/kview.c',
'editor/med.c',
'editor/meddraw.c',
'editor/medmisc.c',
'editor/medrobot.c',
'editor/medsel.c',
'editor/medwall.c',
'editor/mine.c',
'editor/objpage.c',
'editor/segment.c',
'editor/seguvs.c',
'editor/texpage.c',
'editor/texture.c',
]
],
		'transform_target':_apply_target_name,
	}])
=======
	VERSION_MINOR = 58
	VERSION_MICRO = 0
>>>>>>> f1421ef9
	class UserSettings(DXXCommon.UserSettings):
		@property
		def BIN_DIR(self):
			# installation path
			return self.prefix + '/bin'
	# Settings to apply to mingw32 builds
	class Win32PlatformSettings(DXXCommon.Win32PlatformSettings):
		def __init__(self,program,user_settings):
			DXXCommon.Win32PlatformSettings.__init__(self,program,user_settings)
			user_settings.sharepath = ''
			self.platform_objects = self.platform_objects[:]
		def adjust_environment(self,program,env):
			DXXCommon.Win32PlatformSettings.adjust_environment(self, program, env)
<<<<<<< HEAD
			rcbasename = os.path.join(program.srcdir, 'arch/win32/%s' % program.target)
			self.platform_objects.append(env.RES(target='%s%s%s' % (program.user_settings.builddir, rcbasename, env["OBJSUFFIX"]), source='%s.rc' % rcbasename))
			env.Append(CPPPATH = [os.path.join(program.srcdir, 'arch/win32/include')])
			env.Append(LINKFLAGS = '-mwindows')
			env.Append(LIBS = ['glu32', 'wsock32', 'ws2_32', 'winmm', 'mingw32', 'SDLmain', 'SDL'])
=======
			env.Append(CPPPATH = [os.path.join(program.srcdir, 'arch/win32/include')])
			self.platform_sources = [os.path.join(program.srcdir, 'arch/win32/messagebox.c')]
			rcbasename = 'arch/win32/%s' % program.target
			self.platform_objects = [env.RES(target='%s%s%s' % (program.user_settings.builddir, rcbasename, env["OBJSUFFIX"]), source='%s.rc' % rcbasename)]
>>>>>>> f1421ef9
	# Settings to apply to Apple builds
	class DarwinPlatformSettings(DXXCommon.DarwinPlatformSettings):
		def __init__(self,program,user_settings):
			DXXCommon.DarwinPlatformSettings.__init__(self,program,user_settings)
			user_settings.sharepath = ''
		def adjust_environment(self,program,env):
			DXXCommon.DarwinPlatformSettings.adjust_environment(self, program, env)
			VERSION = str(program.VERSION_MAJOR) + '.' + str(program.VERSION_MINOR)
			if (program.VERSION_MICRO):
				VERSION += '.' + str(program.VERSION_MICRO)
			env['VERSION_NUM'] = VERSION
			env['VERSION_NAME'] = program.PROGRAM_NAME + ' v' + VERSION
			self.platform_sources = [os.path.join(program.srcdir, f) for f in ['arch/cocoa/SDLMain.m', 'arch/carbon/messagebox.c']]
			env.Append(FRAMEWORKS = ['ApplicationServices', 'Carbon', 'Cocoa', 'SDL'])
			if (self.user_settings.sdlmixer == 1):
				env.Append(FRAMEWORKS = ['SDL_mixer'])
			env.Append(LIBS = ['../physfs/build/Debug/libphysfs.dylib'])
	# Settings to apply to Linux builds
	class LinuxPlatformSettings(DXXCommon.LinuxPlatformSettings):
		def __init__(self,program,user_settings):
			DXXCommon.LinuxPlatformSettings.__init__(self,program,user_settings)
			user_settings.sharepath += '/'
		def adjust_environment(self,program,env):
			DXXCommon.LinuxPlatformSettings.adjust_environment(self, program, env)
			env.Append(CPPPATH = [os.path.join(program.srcdir, 'arch/linux/include')])

	@property
	def objects_common(self):
		objects_common = self.__objects_common
		return objects_common + self.platform_settings.platform_objects
	def __init__(self,prefix):
		self.variables = Variables('site-local.py', ARGUMENTS)
		self._argument_prefix_list = prefix
		DXXCommon.__init__(self)
		self.banner()
		self.user_settings = self.UserSettings(program=self)
		self.user_settings.init(prefix=prefix, variables=self.variables)
		if not DXXProgram.static_archive_construction.has_key(self.user_settings.builddir):
			DXXProgram.static_archive_construction[self.user_settings.builddir] = DXXArchive(self.user_settings)
		self.check_platform()
		self.prepare_environment()
		self.check_endian()
		self.process_user_settings()
		self.register_program()

	def prepare_environment(self):
		DXXCommon.prepare_environment(self)
<<<<<<< HEAD
		self.env.Append(CPPDEFINES = [('PROGRAM_NAME', '\\"' + str(self.PROGRAM_NAME) + '\\"'), ('DXX_VERSION_MAJORi', str(self.VERSION_MAJOR)), ('DXX_VERSION_MINORi', str(self.VERSION_MINOR)), ('DXX_VERSION_MICROi', str(self.VERSION_MICRO))])
		self.env.Append(CPPPATH = [os.path.join(self.srcdir, f) for f in ['include', 'main', 'arch/include']])
=======
		self.VERSION_STRING = ' v' + str(self.VERSION_MAJOR) + '.' + str(self.VERSION_MINOR) + '.' + str(self.VERSION_MICRO)
		self.env.Append(CPPDEFINES = [('DXX_VERSION_MAJORi', str(self.VERSION_MAJOR)), ('DXX_VERSION_MINORi', str(self.VERSION_MINOR)), ('DXX_VERSION_MICROi', str(self.VERSION_MICRO))])
>>>>>>> f1421ef9

	def banner(self):
		VERSION_STRING = ' v' + str(self.VERSION_MAJOR) + '.' + str(self.VERSION_MINOR) + '.' + str(self.VERSION_MICRO)
		print '\n===== ' + self.PROGRAM_NAME + VERSION_STRING + ' =====\n'

	def check_platform(self):
		DXXCommon.check_platform(self)
		env = self.env
		# windows or *nix?
		if sys.platform == 'darwin':
			VERSION = str(self.VERSION_MAJOR) + '.' + str(self.VERSION_MINOR)
			if (self.VERSION_MICRO):
				VERSION += '.' + str(self.VERSION_MICRO)
			env['VERSION_NUM'] = VERSION
			env['VERSION_NAME'] = self.PROGRAM_NAME + ' v' + VERSION
		env.Append(LIBS = ['physfs', 'm'])

	def process_user_settings(self):
		DXXCommon.process_user_settings(self)
		env = self.env
		# opengl or software renderer?

		# SDL_mixer support?
		if (self.user_settings.sdlmixer == 1):
			if (sys.platform != 'darwin'):
				env.Append(LIBS = ['SDL_mixer'])

		# profiler?
		if (self.user_settings.profiler == 1):
			env.Append(LINKFLAGS = '-pg')

		#editor build?
		if (self.user_settings.editor == 1):
			env.Append(CPPPATH = [os.path.join(self.srcdir, 'include/editor')])

		env.Append(CPPDEFINES = [('SHAREPATH', '\\"' + str(self.user_settings.sharepath) + '\\"')])

	def _register_program(self,dxxstr,program_specific_objects=[]):
		env = self.env
		exe_target = os.path.join(self.srcdir, self.target)
		static_archive_construction = self.static_archive_construction[self.user_settings.builddir]
		objects = static_archive_construction.objects_common[:]
		objects.extend(program_specific_objects)
		if (self.user_settings.sdlmixer == 1):
			objects.extend(static_archive_construction.objects_arch_sdlmixer)
			objects.extend(self.objects_similar_arch_sdlmixer)
		if (self.user_settings.opengl == 1) or (self.user_settings.opengles == 1):
			env.Append(LIBS = self.platform_settings.ogllibs)
			objects.extend(self.objects_similar_arch_ogl)
		else:
			message(self, "building with Software Renderer")
			objects.extend(static_archive_construction.objects_arch_sdl)
			objects.extend(self.objects_similar_arch_sdl)
		if (self.user_settings.use_udp == 1):
			objects.extend(self.objects_use_udp)
		if (self.user_settings.editor == 1):
			objects.extend(self.objects_editor)
			objects.extend(static_archive_construction.objects_editor)
			exe_target += '-editor'
		if self.user_settings.program_name:
			exe_target = self.user_settings.program_name
		versid_cppdefines=self.env['CPPDEFINES'][:]
		if self.user_settings.extra_version:
			versid_cppdefines.append(('DESCENT_VERSION_EXTRA', '\\"%s\\"' % self.user_settings.extra_version))
		objects.extend([self.env.StaticObject(target='%s%s%s' % (self.user_settings.builddir, self._apply_target_name(s), self.env["OBJSUFFIX"]), source=s, CPPDEFINES=versid_cppdefines) for s in ['similar/main/vers_id.c']])
		# finally building program...
		env.Program(target='%s%s' % (self.user_settings.builddir, str(exe_target)), source = self.sources + objects)
		if (sys.platform != 'darwin'):
			if self.user_settings.register_install_target:
				install_dir = os.path.join(self.user_settings.DESTDIR, self.user_settings.BIN_DIR)
				env.Install(install_dir, str(exe_target))
				env.Alias('install', install_dir)
		else:
			syspath = sys.path[:]
			cocoa = os.path.join(self.srcdir, 'arch/cocoa')
			sys.path += [cocoa]
			import tool_bundle
			sys.path = syspath
			tool_bundle.TOOL_BUNDLE(env)
			env.MakeBundle(self.PROGRAM_NAME + '.app', exe_target,
					'free.%s-rebirth' % dxxstr, os.path.join(self.srcdir, '%sgl-Info.plist' % dxxstr),
					typecode='APPL', creator='DCNT',
					icon_file=os.path.join(cocoa, '%s-rebirth.icns' % dxxstr),
					subst_dict={'%sgl' % dxxstr : exe_target},	# This is required; manually update version for Xcode compatibility
					resources=[[s, s] for s in [os.path.join(self.srcdir, 'English.lproj/InfoPlist.strings')]])

	def GenerateHelpText(self):
		return self.variables.GenerateHelpText(self.env)

class D1XProgram(DXXProgram):
	PROGRAM_NAME = 'D1X-Rebirth'
	target = 'd1x-rebirth'
	srcdir = 'd1x-rebirth'
	def prepare_environment(self):
		DXXProgram.prepare_environment(self)
		# Flags and stuff for all platforms...
		self.env.Append(CPPDEFINES = [('DXX_BUILD_DESCENT_I', 1)])

	# general source files
	__objects_common = DXXCommon.create_lazy_object_property([{
		'source':[os.path.join(srcdir, f) for f in [
'iff/iff.c',
'main/ai.c',
'main/aipath.c',
'main/automap.c',
'main/bm.c',
'main/bmread.c',
'main/collide.c',
'main/custom.c',
'main/dumpmine.c',
'main/endlevel.c',
'main/fireball.c',
'main/fuelcen.c',
'main/fvi.c',
'main/gamemine.c',
'main/gamesave.c',
'main/gameseq.c',
'main/gauges.c',
'main/hostage.c',
'main/kconfig.c',
'main/laser.c',
'main/menu.c',
'main/mission.c',
'main/multi.c',
'main/newdemo.c',
'main/object.c',
'main/piggy.c',
'main/playsave.c',
'main/polyobj.c',
'main/powerup.c',
'main/render.c',
'main/snddecom.c',
'main/songs.c',
'main/switch.c',
'main/titles.c',
#'tracker/client/tracker_client.c'
]
],
	}])
	@property
	def objects_common(self):
		return self.__objects_common + DXXProgram.objects_common.fget(self)

	# for editor
	__objects_editor = DXXCommon.create_lazy_object_property([{
		'source':[os.path.join(srcdir, f) for f in [
'editor/ehostage.c',
]
],
	}])
	@property
	def objects_editor(self):
		return self.__objects_editor + DXXProgram.objects_editor.fget(self)

	objects_use_udp = DXXCommon.create_lazy_object_property([os.path.join(srcdir, 'main/net_udp.c')])

	# assembler related
	objects_asm = DXXCommon.create_lazy_object_property([os.path.join(srcdir, f) for f in [
'texmap/tmap_ll.asm',
'texmap/tmap_flt.asm',
'texmap/tmapfade.asm',
'texmap/tmap_lin.asm',
'texmap/tmap_per.asm'
]
])
	def register_program(self):
		self._register_program('d1x')

class D2XProgram(DXXProgram):
	PROGRAM_NAME = 'D2X-Rebirth'
	target = 'd2x-rebirth'
	srcdir = 'd2x-rebirth'
	def prepare_environment(self):
		DXXProgram.prepare_environment(self)
		# Flags and stuff for all platforms...
		self.env.Append(CPPDEFINES = [('DXX_BUILD_DESCENT_II', 1)])

	# general source files
	__objects_common = DXXCommon.create_lazy_object_property([{
		'source':[os.path.join(srcdir, f) for f in [
'iff/iff.c',
'libmve/decoder8.c',
'libmve/decoder16.c',
'libmve/mve_audio.c',
'libmve/mvelib.c',
'libmve/mveplay.c',
'main/ai.c',
'main/ai2.c',
'main/aipath.c',
'main/automap.c',
'main/bm.c',
'main/collide.c',
'main/dumpmine.c',
'main/endlevel.c',
'main/escort.c',
'main/fireball.c',
'main/fuelcen.c',
'main/fvi.c',
'main/gamemine.c',
'main/gamepal.c',
'main/gamesave.c',
'main/gameseq.c',
'main/gauges.c',
'main/kconfig.c',
'main/laser.c',
'main/menu.c',
'main/mission.c',
'main/movie.c',
'main/multi.c',
'main/newdemo.c',
'main/object.c',
'main/piggy.c',
'main/playsave.c',
'main/polyobj.c',
'main/powerup.c',
'main/render.c',
'main/segment.c',
'main/songs.c',
'main/switch.c',
'main/titles.c',
'misc/physfsrwops.c',
]
],
	}])
	@property
	def objects_common(self):
		return self.__objects_common + DXXProgram.objects_common.fget(self)

	# for editor
	__objects_editor = DXXCommon.create_lazy_object_property([{
		'source':[os.path.join(srcdir, f) for f in [
'main/bmread.c',
]
],
	}])
	@property
	def objects_editor(self):
		return self.__objects_editor + DXXProgram.objects_editor.fget(self)

	objects_use_udp = DXXCommon.create_lazy_object_property([os.path.join(srcdir, 'main/net_udp.c')])

	# assembler related
	objects_asm = DXXCommon.create_lazy_object_property([os.path.join(srcdir, f) for f in [
'texmap/tmap_ll.asm',
'texmap/tmap_flt.asm',
'texmap/tmapfade.asm',
'texmap/tmap_lin.asm',
'texmap/tmap_per.asm'
]
])

	def register_program(self):
		self._register_program('d2x')

def register_program(s,program):
	import itertools
	l = [v for (k,v) in ARGLIST if k == s] or [1]
	# Fallback case: build the regular configuration.
	if len(l) == 1:
		try:
			if int(l[0]):
				return [program((s,))]
			return []
		except ValueError:
			# If not an integer, treat this as a configuration profile.
			pass
	r = []
	for e in l:
		for prefix in itertools.product(*[v.split('+') for v in e.split(',')]):
			r.append(program(prefix))
	return r
d1x = register_program('d1x', D1XProgram)
d2x = register_program('d2x', D2XProgram)

# show some help when running scons -h
h = 'DXX-Rebirth, SConstruct file help:' + """

	Type 'scons' to build the binary.
	Type 'scons install' to build (if it hasn't been done) and install.
	Type 'scons -c' to clean up.
	
	Extra options (add them to command line, like 'scons extraoption=value'):
	d1x=[0/1]        Disable/enable D1X-Rebirth
	d1x=prefix-list  Enable D1X-Rebirth with prefix-list modifiers
	d2x=[0/1]        Disable/enable D2X-Rebirth
	d2x=prefix-list  Enable D2X-Rebirth with prefix-list modifiers
"""
for d in d1x + d2x:
	h += d.PROGRAM_NAME + ('.%d:\n' % d.program_instance) + d.GenerateHelpText()
Help(h)

#EOF<|MERGE_RESOLUTION|>--- conflicted
+++ resolved
@@ -563,9 +563,8 @@
 class DXXProgram(DXXCommon):
 	# version number
 	VERSION_MAJOR = 0
-<<<<<<< HEAD
-	VERSION_MINOR = 57
-	VERSION_MICRO = 3
+	VERSION_MINOR = 58
+	VERSION_MICRO = 0
 	static_archive_construction = {}
 	def _apply_target_name(self,name):
 		return os.path.join(os.path.dirname(name), '.%s.%s' % (self.target, os.path.splitext(os.path.basename(name))[0]))
@@ -686,10 +685,6 @@
 ],
 		'transform_target':_apply_target_name,
 	}])
-=======
-	VERSION_MINOR = 58
-	VERSION_MICRO = 0
->>>>>>> f1421ef9
 	class UserSettings(DXXCommon.UserSettings):
 		@property
 		def BIN_DIR(self):
@@ -703,18 +698,11 @@
 			self.platform_objects = self.platform_objects[:]
 		def adjust_environment(self,program,env):
 			DXXCommon.Win32PlatformSettings.adjust_environment(self, program, env)
-<<<<<<< HEAD
 			rcbasename = os.path.join(program.srcdir, 'arch/win32/%s' % program.target)
 			self.platform_objects.append(env.RES(target='%s%s%s' % (program.user_settings.builddir, rcbasename, env["OBJSUFFIX"]), source='%s.rc' % rcbasename))
 			env.Append(CPPPATH = [os.path.join(program.srcdir, 'arch/win32/include')])
 			env.Append(LINKFLAGS = '-mwindows')
 			env.Append(LIBS = ['glu32', 'wsock32', 'ws2_32', 'winmm', 'mingw32', 'SDLmain', 'SDL'])
-=======
-			env.Append(CPPPATH = [os.path.join(program.srcdir, 'arch/win32/include')])
-			self.platform_sources = [os.path.join(program.srcdir, 'arch/win32/messagebox.c')]
-			rcbasename = 'arch/win32/%s' % program.target
-			self.platform_objects = [env.RES(target='%s%s%s' % (program.user_settings.builddir, rcbasename, env["OBJSUFFIX"]), source='%s.rc' % rcbasename)]
->>>>>>> f1421ef9
 	# Settings to apply to Apple builds
 	class DarwinPlatformSettings(DXXCommon.DarwinPlatformSettings):
 		def __init__(self,program,user_settings):
@@ -762,13 +750,8 @@
 
 	def prepare_environment(self):
 		DXXCommon.prepare_environment(self)
-<<<<<<< HEAD
 		self.env.Append(CPPDEFINES = [('PROGRAM_NAME', '\\"' + str(self.PROGRAM_NAME) + '\\"'), ('DXX_VERSION_MAJORi', str(self.VERSION_MAJOR)), ('DXX_VERSION_MINORi', str(self.VERSION_MINOR)), ('DXX_VERSION_MICROi', str(self.VERSION_MICRO))])
 		self.env.Append(CPPPATH = [os.path.join(self.srcdir, f) for f in ['include', 'main', 'arch/include']])
-=======
-		self.VERSION_STRING = ' v' + str(self.VERSION_MAJOR) + '.' + str(self.VERSION_MINOR) + '.' + str(self.VERSION_MICRO)
-		self.env.Append(CPPDEFINES = [('DXX_VERSION_MAJORi', str(self.VERSION_MAJOR)), ('DXX_VERSION_MINORi', str(self.VERSION_MINOR)), ('DXX_VERSION_MICROi', str(self.VERSION_MICRO))])
->>>>>>> f1421ef9
 
 	def banner(self):
 		VERSION_STRING = ' v' + str(self.VERSION_MAJOR) + '.' + str(self.VERSION_MINOR) + '.' + str(self.VERSION_MICRO)
